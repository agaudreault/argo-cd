--- conflicted
+++ resolved
@@ -221,46 +221,32 @@
 				return ctrl.Result{}, fmt.Errorf("failed to clear previous AppSet application statuses for %v: %w", applicationSetInfo.Name, err)
 			}
 		} else if isRollingSyncStrategy(&applicationSetInfo) {
-<<<<<<< HEAD
-			appSyncMap, err = r.performProgressiveSyncs(ctx, logCtx, applicationSetInfo, currentApplications, generatedApplications)
-=======
 			// The appset uses progressive sync with `RollingSync` strategy
 			for _, app := range currentApplications {
 				appMap[app.Name] = app
 			}
 
 			appSyncMap, err = r.performProgressiveSyncs(ctx, logCtx, applicationSetInfo, currentApplications, generatedApplications, appMap)
->>>>>>> 85549842
 			if err != nil {
 				return ctrl.Result{}, fmt.Errorf("failed to perform progressive sync reconciliation for application set: %w", err)
 			}
 		}
 	}
 
-<<<<<<< HEAD
+	var validApps []argov1alpha1.Application
+	for i, app := range generatedApplications {
+		if validateErrors[app.QualifiedName()] == nil {
+			validApps = append(validApps, generatedApplications[i])
+		}
+	}
+
 	if len(validateErrors) > 0 {
 		errorApps := make([]string, 0, len(validateErrors))
 		for key := range validateErrors {
 			errorApps = append(errorApps, key)
-=======
-	var validApps []argov1alpha1.Application
-	for i, app := range generatedApplications {
-		if validateErrors[app.QualifiedName()] == nil {
-			validApps = append(validApps, generatedApplications[i])
->>>>>>> 85549842
 		}
 		sort.Strings(errorApps)
 
-<<<<<<< HEAD
-=======
-	if len(validateErrors) > 0 {
-		errorApps := make([]string, 0, len(validateErrors))
-		for key := range validateErrors {
-			errorApps = append(errorApps, key)
-		}
-		sort.Strings(errorApps)
-
->>>>>>> 85549842
 		var message string
 		for _, appName := range errorApps {
 			message = validateErrors[appName].Error()
@@ -331,10 +317,6 @@
 	}
 
 	if utils.DefaultPolicy(applicationSetInfo.Spec.SyncPolicy, r.Policy, r.EnablePolicyOverride).AllowDelete() {
-<<<<<<< HEAD
-		// Delete the generatedApplications instead of the validApps because we want to be able to delete applications in error/invalid state
-=======
->>>>>>> 85549842
 		err = r.deleteInCluster(ctx, logCtx, applicationSetInfo, generatedApplications)
 		if err != nil {
 			_ = r.setApplicationSetStatusCondition(ctx,
@@ -1284,15 +1266,9 @@
 	completedWaves := map[string]bool{}
 	for _, appStatus := range applicationSet.Status.ApplicationStatus {
 		if v, ok := completedWaves[appStatus.Step]; !ok {
-<<<<<<< HEAD
-			completedWaves[appStatus.Step] = appStatus.Status == argov1alpha1.ProgressiveSyncHealthy
-		} else {
-			completedWaves[appStatus.Step] = v && appStatus.Status == argov1alpha1.ProgressiveSyncHealthy
-=======
 			completedWaves[appStatus.Step] = appStatus.Status == "Healthy"
 		} else {
 			completedWaves[appStatus.Step] = v && appStatus.Status == "Healthy"
->>>>>>> 85549842
 		}
 	}
 
