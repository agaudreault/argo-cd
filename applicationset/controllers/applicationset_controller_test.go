package controllers

import (
	"context"
	"encoding/json"
	"errors"
	"fmt"
	"strconv"
	"testing"
	"time"

	log "github.com/sirupsen/logrus"
	"github.com/stretchr/testify/assert"
	"github.com/stretchr/testify/mock"
	"github.com/stretchr/testify/require"
	corev1 "k8s.io/api/core/v1"
	apiextensionsv1 "k8s.io/apiextensions-apiserver/pkg/apis/apiextensions/v1"
	metav1 "k8s.io/apimachinery/pkg/apis/meta/v1"
	"k8s.io/apimachinery/pkg/runtime"
	"k8s.io/apimachinery/pkg/types"
	"k8s.io/apimachinery/pkg/util/intstr"
	kubefake "k8s.io/client-go/kubernetes/fake"
	"k8s.io/client-go/tools/record"
	ctrl "sigs.k8s.io/controller-runtime"
	crtclient "sigs.k8s.io/controller-runtime/pkg/client"
	"sigs.k8s.io/controller-runtime/pkg/client/fake"
	"sigs.k8s.io/controller-runtime/pkg/controller/controllerutil"
	"sigs.k8s.io/controller-runtime/pkg/event"

	"github.com/argoproj/gitops-engine/pkg/health"
	"github.com/argoproj/gitops-engine/pkg/sync/common"

	"github.com/argoproj/argo-cd/v2/applicationset/generators"
	"github.com/argoproj/argo-cd/v2/applicationset/generators/mocks"
	appsetmetrics "github.com/argoproj/argo-cd/v2/applicationset/metrics"
	"github.com/argoproj/argo-cd/v2/applicationset/utils"
	argocommon "github.com/argoproj/argo-cd/v2/common"
	"github.com/argoproj/argo-cd/v2/pkg/apis/application"
	"github.com/argoproj/argo-cd/v2/pkg/apis/application/v1alpha1"
	"github.com/argoproj/argo-cd/v2/util/db"
	"github.com/argoproj/argo-cd/v2/util/settings"
)

// getDefaultTestClientSet creates a Clientset with the default argo objects
// and objects specified in parameters
func getDefaultTestClientSet(obj ...runtime.Object) *kubefake.Clientset {
	argoCDSecret := &corev1.Secret{
		ObjectMeta: metav1.ObjectMeta{
			Name:      argocommon.ArgoCDSecretName,
			Namespace: "argocd",
			Labels: map[string]string{
				"app.kubernetes.io/part-of": "argocd",
			},
		},
		Data: map[string][]byte{
			"admin.password":   nil,
			"server.secretkey": nil,
		},
	}

	emptyArgoCDConfigMap := &corev1.ConfigMap{
		ObjectMeta: metav1.ObjectMeta{
			Name:      argocommon.ArgoCDConfigMapName,
			Namespace: "argocd",
			Labels: map[string]string{
				"app.kubernetes.io/part-of": "argocd",
			},
		},
		Data: map[string]string{},
	}

	objects := append(obj, emptyArgoCDConfigMap, argoCDSecret)
	kubeclientset := kubefake.NewClientset(objects...)
	return kubeclientset
}

func TestCreateOrUpdateInCluster(t *testing.T) {
	scheme := runtime.NewScheme()
	err := v1alpha1.AddToScheme(scheme)
	require.NoError(t, err)

	for _, c := range []struct {
		// name is human-readable test name
		name string
		// appSet is the ApplicationSet we are generating resources for
		appSet v1alpha1.ApplicationSet
		// existingApps are the apps that already exist on the cluster
		existingApps []v1alpha1.Application
		// desiredApps are the generated apps to create/update
		desiredApps []v1alpha1.Application
		// expected is what we expect the cluster Applications to look like, after createOrUpdateInCluster
		expected []v1alpha1.Application
	}{
		{
			name: "Create an app that doesn't exist",
			appSet: v1alpha1.ApplicationSet{
				ObjectMeta: metav1.ObjectMeta{
					Name:      "name",
					Namespace: "namespace",
				},
			},
			existingApps: nil,
			desiredApps: []v1alpha1.Application{
				{
					ObjectMeta: metav1.ObjectMeta{
						Name:      "app1",
						Namespace: "namespace",
					},
					Spec: v1alpha1.ApplicationSpec{Project: "default"},
				},
			},
			expected: []v1alpha1.Application{
				{
					TypeMeta: metav1.TypeMeta{
						Kind:       application.ApplicationKind,
						APIVersion: "argoproj.io/v1alpha1",
					},
					ObjectMeta: metav1.ObjectMeta{
						Name:            "app1",
						Namespace:       "namespace",
						ResourceVersion: "1",
					},
					Spec: v1alpha1.ApplicationSpec{Project: "default"},
				},
			},
		},
		{
			name: "Update an existing app with a different project name",
			appSet: v1alpha1.ApplicationSet{
				ObjectMeta: metav1.ObjectMeta{
					Name:      "name",
					Namespace: "namespace",
				},
				Spec: v1alpha1.ApplicationSetSpec{
					Template: v1alpha1.ApplicationSetTemplate{
						Spec: v1alpha1.ApplicationSpec{
							Project: "project",
						},
					},
				},
			},
			existingApps: []v1alpha1.Application{
				{
					TypeMeta: metav1.TypeMeta{
						Kind:       application.ApplicationKind,
						APIVersion: "argoproj.io/v1alpha1",
					},
					ObjectMeta: metav1.ObjectMeta{
						Name:            "app1",
						Namespace:       "namespace",
						ResourceVersion: "2",
					},
					Spec: v1alpha1.ApplicationSpec{
						Project: "test",
					},
				},
			},
			desiredApps: []v1alpha1.Application{
				{
					ObjectMeta: metav1.ObjectMeta{
						Name:      "app1",
						Namespace: "namespace",
					},
					Spec: v1alpha1.ApplicationSpec{
						Project: "project",
					},
				},
			},
			expected: []v1alpha1.Application{
				{
					TypeMeta: metav1.TypeMeta{
						Kind:       application.ApplicationKind,
						APIVersion: "argoproj.io/v1alpha1",
					},
					ObjectMeta: metav1.ObjectMeta{
						Name:            "app1",
						Namespace:       "namespace",
						ResourceVersion: "3",
					},
					Spec: v1alpha1.ApplicationSpec{
						Project: "project",
					},
				},
			},
		},
		{
			name: "Create a new app and check it doesn't replace the existing app",
			appSet: v1alpha1.ApplicationSet{
				ObjectMeta: metav1.ObjectMeta{
					Name:      "name",
					Namespace: "namespace",
				},
				Spec: v1alpha1.ApplicationSetSpec{
					Template: v1alpha1.ApplicationSetTemplate{
						Spec: v1alpha1.ApplicationSpec{
							Project: "project",
						},
					},
				},
			},
			existingApps: []v1alpha1.Application{
				{
					TypeMeta: metav1.TypeMeta{
						Kind:       application.ApplicationKind,
						APIVersion: "argoproj.io/v1alpha1",
					},
					ObjectMeta: metav1.ObjectMeta{
						Name:            "app1",
						Namespace:       "namespace",
						ResourceVersion: "2",
					},
					Spec: v1alpha1.ApplicationSpec{
						Project: "test",
					},
				},
			},
			desiredApps: []v1alpha1.Application{
				{
					ObjectMeta: metav1.ObjectMeta{
						Name:      "app2",
						Namespace: "namespace",
					},
					Spec: v1alpha1.ApplicationSpec{
						Project: "project",
					},
				},
			},
			expected: []v1alpha1.Application{
				{
					TypeMeta: metav1.TypeMeta{
						Kind:       application.ApplicationKind,
						APIVersion: "argoproj.io/v1alpha1",
					},
					ObjectMeta: metav1.ObjectMeta{
						Name:            "app2",
						Namespace:       "namespace",
						ResourceVersion: "1",
					},
					Spec: v1alpha1.ApplicationSpec{
						Project: "project",
					},
				},
			},
		},
		{
			name: "Ensure that labels and annotations are added (via update) into an exiting application",
			appSet: v1alpha1.ApplicationSet{
				ObjectMeta: metav1.ObjectMeta{
					Name:      "name",
					Namespace: "namespace",
				},
				Spec: v1alpha1.ApplicationSetSpec{
					Template: v1alpha1.ApplicationSetTemplate{
						Spec: v1alpha1.ApplicationSpec{
							Project: "project",
						},
					},
				},
			},
			existingApps: []v1alpha1.Application{
				{
					TypeMeta: metav1.TypeMeta{
						Kind:       application.ApplicationKind,
						APIVersion: "argoproj.io/v1alpha1",
					},
					ObjectMeta: metav1.ObjectMeta{
						Name:            "app1",
						Namespace:       "namespace",
						ResourceVersion: "2",
					},
					Spec: v1alpha1.ApplicationSpec{
						Project: "project",
					},
				},
			},
			desiredApps: []v1alpha1.Application{
				{
					ObjectMeta: metav1.ObjectMeta{
						Name:        "app1",
						Namespace:   "namespace",
						Labels:      map[string]string{"label-key": "label-value"},
						Annotations: map[string]string{"annot-key": "annot-value"},
					},
					Spec: v1alpha1.ApplicationSpec{
						Project: "project",
					},
				},
			},
			expected: []v1alpha1.Application{
				{
					TypeMeta: metav1.TypeMeta{
						Kind:       application.ApplicationKind,
						APIVersion: "argoproj.io/v1alpha1",
					},
					ObjectMeta: metav1.ObjectMeta{
						Name:            "app1",
						Namespace:       "namespace",
						Labels:          map[string]string{"label-key": "label-value"},
						Annotations:     map[string]string{"annot-key": "annot-value"},
						ResourceVersion: "3",
					},
					Spec: v1alpha1.ApplicationSpec{
						Project: "project",
					},
				},
			},
		},
		{
			name: "Ensure that labels and annotations are removed from an existing app",
			appSet: v1alpha1.ApplicationSet{
				ObjectMeta: metav1.ObjectMeta{
					Name:      "name",
					Namespace: "namespace",
				},
				Spec: v1alpha1.ApplicationSetSpec{
					Template: v1alpha1.ApplicationSetTemplate{
						Spec: v1alpha1.ApplicationSpec{
							Project: "project",
						},
					},
				},
			},
			existingApps: []v1alpha1.Application{
				{
					TypeMeta: metav1.TypeMeta{
						Kind:       application.ApplicationKind,
						APIVersion: "argoproj.io/v1alpha1",
					},
					ObjectMeta: metav1.ObjectMeta{
						Name:            "app1",
						Namespace:       "namespace",
						ResourceVersion: "2",
						Labels:          map[string]string{"label-key": "label-value"},
						Annotations:     map[string]string{"annot-key": "annot-value"},
					},
					Spec: v1alpha1.ApplicationSpec{
						Project: "project",
					},
				},
			},
			desiredApps: []v1alpha1.Application{
				{
					ObjectMeta: metav1.ObjectMeta{
						Name:      "app1",
						Namespace: "namespace",
					},
					Spec: v1alpha1.ApplicationSpec{
						Project: "project",
					},
				},
			},
			expected: []v1alpha1.Application{
				{
					TypeMeta: metav1.TypeMeta{
						Kind:       application.ApplicationKind,
						APIVersion: "argoproj.io/v1alpha1",
					},
					ObjectMeta: metav1.ObjectMeta{
						Name:            "app1",
						Namespace:       "namespace",
						ResourceVersion: "3",
					},
					Spec: v1alpha1.ApplicationSpec{
						Project: "project",
					},
				},
			},
		},
		{
			name: "Ensure that status and operation fields are not overridden by an update, when removing labels/annotations",
			appSet: v1alpha1.ApplicationSet{
				ObjectMeta: metav1.ObjectMeta{
					Name:      "name",
					Namespace: "namespace",
				},
				Spec: v1alpha1.ApplicationSetSpec{
					Template: v1alpha1.ApplicationSetTemplate{
						Spec: v1alpha1.ApplicationSpec{
							Project: "project",
						},
					},
				},
			},
			existingApps: []v1alpha1.Application{
				{
					TypeMeta: metav1.TypeMeta{
						Kind:       application.ApplicationKind,
						APIVersion: "argoproj.io/v1alpha1",
					},
					ObjectMeta: metav1.ObjectMeta{
						Name:            "app1",
						Namespace:       "namespace",
						ResourceVersion: "2",
						Labels:          map[string]string{"label-key": "label-value"},
						Annotations:     map[string]string{"annot-key": "annot-value"},
					},
					Spec: v1alpha1.ApplicationSpec{
						Project: "project",
					},
					Status: v1alpha1.ApplicationStatus{
						Resources: []v1alpha1.ResourceStatus{{Name: "sample-name"}},
					},
					Operation: &v1alpha1.Operation{
						Sync: &v1alpha1.SyncOperation{Revision: "sample-revision"},
					},
				},
			},
			desiredApps: []v1alpha1.Application{
				{
					ObjectMeta: metav1.ObjectMeta{
						Name:      "app1",
						Namespace: "namespace",
					},
					Spec: v1alpha1.ApplicationSpec{
						Project: "project",
					},
				},
			},
			expected: []v1alpha1.Application{
				{
					TypeMeta: metav1.TypeMeta{
						Kind:       application.ApplicationKind,
						APIVersion: "argoproj.io/v1alpha1",
					},
					ObjectMeta: metav1.ObjectMeta{
						Name:            "app1",
						Namespace:       "namespace",
						ResourceVersion: "3",
					},
					Spec: v1alpha1.ApplicationSpec{
						Project: "project",
					},
					Status: v1alpha1.ApplicationStatus{
						Resources: []v1alpha1.ResourceStatus{{Name: "sample-name"}},
					},
					Operation: &v1alpha1.Operation{
						Sync: &v1alpha1.SyncOperation{Revision: "sample-revision"},
					},
				},
			},
		},
		{
			name: "Ensure that status and operation fields are not overridden by an update, when removing labels/annotations and adding other fields",
			appSet: v1alpha1.ApplicationSet{
				ObjectMeta: metav1.ObjectMeta{
					Name:      "name",
					Namespace: "namespace",
				},
				Spec: v1alpha1.ApplicationSetSpec{
					Template: v1alpha1.ApplicationSetTemplate{
						Spec: v1alpha1.ApplicationSpec{
							Project:     "project",
							Source:      &v1alpha1.ApplicationSource{Path: "path", TargetRevision: "revision", RepoURL: "repoURL"},
							Destination: v1alpha1.ApplicationDestination{Server: "server", Namespace: "namespace"},
						},
					},
				},
			},
			existingApps: []v1alpha1.Application{
				{
					TypeMeta: metav1.TypeMeta{
						Kind:       application.ApplicationKind,
						APIVersion: "argoproj.io/v1alpha1",
					},
					ObjectMeta: metav1.ObjectMeta{
						Name:            "app1",
						Namespace:       "namespace",
						ResourceVersion: "2",
					},
					Spec: v1alpha1.ApplicationSpec{
						Project: "project",
					},
					Status: v1alpha1.ApplicationStatus{
						Resources: []v1alpha1.ResourceStatus{{Name: "sample-name"}},
					},
					Operation: &v1alpha1.Operation{
						Sync: &v1alpha1.SyncOperation{Revision: "sample-revision"},
					},
				},
			},
			desiredApps: []v1alpha1.Application{
				{
					ObjectMeta: metav1.ObjectMeta{
						Name:        "app1",
						Namespace:   "namespace",
						Labels:      map[string]string{"label-key": "label-value"},
						Annotations: map[string]string{"annot-key": "annot-value"},
					},
					Spec: v1alpha1.ApplicationSpec{
						Project:     "project",
						Source:      &v1alpha1.ApplicationSource{Path: "path", TargetRevision: "revision", RepoURL: "repoURL"},
						Destination: v1alpha1.ApplicationDestination{Server: "server", Namespace: "namespace"},
					},
				},
			},
			expected: []v1alpha1.Application{
				{
					TypeMeta: metav1.TypeMeta{
						Kind:       application.ApplicationKind,
						APIVersion: "argoproj.io/v1alpha1",
					},
					ObjectMeta: metav1.ObjectMeta{
						Name:            "app1",
						Namespace:       "namespace",
						Labels:          map[string]string{"label-key": "label-value"},
						Annotations:     map[string]string{"annot-key": "annot-value"},
						ResourceVersion: "3",
					},
					Spec: v1alpha1.ApplicationSpec{
						Project:     "project",
						Source:      &v1alpha1.ApplicationSource{Path: "path", TargetRevision: "revision", RepoURL: "repoURL"},
						Destination: v1alpha1.ApplicationDestination{Server: "server", Namespace: "namespace"},
					},
					Status: v1alpha1.ApplicationStatus{
						Resources: []v1alpha1.ResourceStatus{{Name: "sample-name"}},
					},
					Operation: &v1alpha1.Operation{
						Sync: &v1alpha1.SyncOperation{Revision: "sample-revision"},
					},
				},
			},
		},
		{
			name: "Ensure that argocd notifications state and refresh annotation is preserved from an existing app",
			appSet: v1alpha1.ApplicationSet{
				ObjectMeta: metav1.ObjectMeta{
					Name:      "name",
					Namespace: "namespace",
				},
				Spec: v1alpha1.ApplicationSetSpec{
					Template: v1alpha1.ApplicationSetTemplate{
						Spec: v1alpha1.ApplicationSpec{
							Project: "project",
						},
					},
				},
			},
			existingApps: []v1alpha1.Application{
				{
					TypeMeta: metav1.TypeMeta{
						Kind:       application.ApplicationKind,
						APIVersion: "argoproj.io/v1alpha1",
					},
					ObjectMeta: metav1.ObjectMeta{
						Name:            "app1",
						Namespace:       "namespace",
						ResourceVersion: "2",
						Labels:          map[string]string{"label-key": "label-value"},
						Annotations: map[string]string{
							"annot-key":                   "annot-value",
							NotifiedAnnotationKey:         `{"b620d4600c771a6f4cxxxxxxx:on-deployed:[0].y7b5sbwa2Q329JYHxxxxxx-fBs:slack:slack-test":1617144614}`,
							v1alpha1.AnnotationKeyRefresh: string(v1alpha1.RefreshTypeNormal),
						},
					},
					Spec: v1alpha1.ApplicationSpec{
						Project: "project",
					},
				},
			},
			desiredApps: []v1alpha1.Application{
				{
					ObjectMeta: metav1.ObjectMeta{
						Name:      "app1",
						Namespace: "namespace",
					},
					Spec: v1alpha1.ApplicationSpec{
						Project: "project",
					},
				},
			},
			expected: []v1alpha1.Application{
				{
					TypeMeta: metav1.TypeMeta{
						Kind:       application.ApplicationKind,
						APIVersion: "argoproj.io/v1alpha1",
					},
					ObjectMeta: metav1.ObjectMeta{
						Name:            "app1",
						Namespace:       "namespace",
						ResourceVersion: "3",
						Annotations: map[string]string{
							NotifiedAnnotationKey:         `{"b620d4600c771a6f4cxxxxxxx:on-deployed:[0].y7b5sbwa2Q329JYHxxxxxx-fBs:slack:slack-test":1617144614}`,
							v1alpha1.AnnotationKeyRefresh: string(v1alpha1.RefreshTypeNormal),
						},
					},
					Spec: v1alpha1.ApplicationSpec{
						Project: "project",
					},
				},
			},
		},
		{
			name: "Ensure that configured preserved annotations are preserved from an existing app",
			appSet: v1alpha1.ApplicationSet{
				ObjectMeta: metav1.ObjectMeta{
					Name:      "name",
					Namespace: "namespace",
				},
				Spec: v1alpha1.ApplicationSetSpec{
					Template: v1alpha1.ApplicationSetTemplate{
						Spec: v1alpha1.ApplicationSpec{
							Project: "project",
						},
					},
					PreservedFields: &v1alpha1.ApplicationPreservedFields{
						Annotations: []string{"preserved-annot-key"},
					},
				},
			},
			existingApps: []v1alpha1.Application{
				{
					TypeMeta: metav1.TypeMeta{
						Kind:       "Application",
						APIVersion: "argoproj.io/v1alpha1",
					},
					ObjectMeta: metav1.ObjectMeta{
						Name:            "app1",
						Namespace:       "namespace",
						ResourceVersion: "2",
						Annotations: map[string]string{
							"annot-key":           "annot-value",
							"preserved-annot-key": "preserved-annot-value",
						},
					},
					Spec: v1alpha1.ApplicationSpec{
						Project: "project",
					},
				},
			},
			desiredApps: []v1alpha1.Application{
				{
					ObjectMeta: metav1.ObjectMeta{
						Name:      "app1",
						Namespace: "namespace",
					},
					Spec: v1alpha1.ApplicationSpec{
						Project: "project",
					},
				},
			},
			expected: []v1alpha1.Application{
				{
					TypeMeta: metav1.TypeMeta{
						Kind:       "Application",
						APIVersion: "argoproj.io/v1alpha1",
					},
					ObjectMeta: metav1.ObjectMeta{
						Name:            "app1",
						Namespace:       "namespace",
						ResourceVersion: "3",
						Annotations: map[string]string{
							"preserved-annot-key": "preserved-annot-value",
						},
					},
					Spec: v1alpha1.ApplicationSpec{
						Project: "project",
					},
				},
			},
		},
		{
			name: "Ensure that the app spec is normalized before applying",
			appSet: v1alpha1.ApplicationSet{
				ObjectMeta: metav1.ObjectMeta{
					Name:      "name",
					Namespace: "namespace",
				},
				Spec: v1alpha1.ApplicationSetSpec{
					Template: v1alpha1.ApplicationSetTemplate{
						Spec: v1alpha1.ApplicationSpec{
							Project: "project",
							Source: &v1alpha1.ApplicationSource{
								Directory: &v1alpha1.ApplicationSourceDirectory{
									Jsonnet: v1alpha1.ApplicationSourceJsonnet{},
								},
							},
						},
					},
				},
			},
			desiredApps: []v1alpha1.Application{
				{
					ObjectMeta: metav1.ObjectMeta{
						Name:      "app1",
						Namespace: "namespace",
					},
					Spec: v1alpha1.ApplicationSpec{
						Project: "project",
						Source: &v1alpha1.ApplicationSource{
							Directory: &v1alpha1.ApplicationSourceDirectory{
								Jsonnet: v1alpha1.ApplicationSourceJsonnet{},
							},
						},
					},
				},
			},
			expected: []v1alpha1.Application{
				{
					TypeMeta: metav1.TypeMeta{
						Kind:       "Application",
						APIVersion: "argoproj.io/v1alpha1",
					},
					ObjectMeta: metav1.ObjectMeta{
						Name:            "app1",
						Namespace:       "namespace",
						ResourceVersion: "1",
					},
					Spec: v1alpha1.ApplicationSpec{
						Project: "project",
						Source:  &v1alpha1.ApplicationSource{
							// Directory and jsonnet block are removed
						},
					},
				},
			},
		},
		{
			// For this use case: https://github.com/argoproj/argo-cd/issues/9101#issuecomment-1191138278
			name: "Ensure that ignored targetRevision difference doesn't cause an update, even if another field changes",
			appSet: v1alpha1.ApplicationSet{
				ObjectMeta: metav1.ObjectMeta{
					Name:      "name",
					Namespace: "namespace",
				},
				Spec: v1alpha1.ApplicationSetSpec{
					IgnoreApplicationDifferences: v1alpha1.ApplicationSetIgnoreDifferences{
						{JQPathExpressions: []string{".spec.source.targetRevision"}},
					},
					Template: v1alpha1.ApplicationSetTemplate{
						Spec: v1alpha1.ApplicationSpec{
							Project: "project",
							Source: &v1alpha1.ApplicationSource{
								RepoURL:        "https://git.example.com/test-org/test-repo.git",
								TargetRevision: "foo",
							},
						},
					},
				},
			},
			existingApps: []v1alpha1.Application{
				{
					TypeMeta: metav1.TypeMeta{
						Kind:       "Application",
						APIVersion: "argoproj.io/v1alpha1",
					},
					ObjectMeta: metav1.ObjectMeta{
						Name:            "app1",
						Namespace:       "namespace",
						ResourceVersion: "2",
					},
					Spec: v1alpha1.ApplicationSpec{
						Project: "project",
						Source: &v1alpha1.ApplicationSource{
							RepoURL:        "https://git.example.com/test-org/test-repo.git",
							TargetRevision: "bar",
						},
					},
				},
			},
			desiredApps: []v1alpha1.Application{
				{
					ObjectMeta: metav1.ObjectMeta{
						Name:      "app1",
						Namespace: "namespace",
					},
					Spec: v1alpha1.ApplicationSpec{
						Project: "project",
						Source: &v1alpha1.ApplicationSource{
							RepoURL: "https://git.example.com/test-org/test-repo.git",
							// The targetRevision is ignored, so this should not be updated.
							TargetRevision: "foo",
							// This should be updated.
							Helm: &v1alpha1.ApplicationSourceHelm{
								Parameters: []v1alpha1.HelmParameter{
									{Name: "hi", Value: "there"},
								},
							},
						},
					},
				},
			},
			expected: []v1alpha1.Application{
				{
					TypeMeta: metav1.TypeMeta{
						Kind:       "Application",
						APIVersion: "argoproj.io/v1alpha1",
					},
					ObjectMeta: metav1.ObjectMeta{
						Name:            "app1",
						Namespace:       "namespace",
						ResourceVersion: "3",
					},
					Spec: v1alpha1.ApplicationSpec{
						Project: "project",
						Source: &v1alpha1.ApplicationSource{
							RepoURL: "https://git.example.com/test-org/test-repo.git",
							// This is the existing value from the cluster, which should not be updated because the field is ignored.
							TargetRevision: "bar",
							// This was missing on the cluster, so it should be added.
							Helm: &v1alpha1.ApplicationSourceHelm{
								Parameters: []v1alpha1.HelmParameter{
									{Name: "hi", Value: "there"},
								},
							},
						},
					},
				},
			},
		},
		{
			// For this use case: https://github.com/argoproj/argo-cd/pull/14743#issuecomment-1761954799
			name: "ignore parameters added to a multi-source app in the cluster",
			appSet: v1alpha1.ApplicationSet{
				ObjectMeta: metav1.ObjectMeta{
					Name:      "name",
					Namespace: "namespace",
				},
				Spec: v1alpha1.ApplicationSetSpec{
					IgnoreApplicationDifferences: v1alpha1.ApplicationSetIgnoreDifferences{
						{JQPathExpressions: []string{`.spec.sources[] | select(.repoURL | contains("test-repo")).helm.parameters`}},
					},
					Template: v1alpha1.ApplicationSetTemplate{
						Spec: v1alpha1.ApplicationSpec{
							Project: "project",
							Sources: []v1alpha1.ApplicationSource{
								{
									RepoURL: "https://git.example.com/test-org/test-repo.git",
									Helm: &v1alpha1.ApplicationSourceHelm{
										Values: "foo: bar",
									},
								},
							},
						},
					},
				},
			},
			existingApps: []v1alpha1.Application{
				{
					TypeMeta: metav1.TypeMeta{
						Kind:       "Application",
						APIVersion: "argoproj.io/v1alpha1",
					},
					ObjectMeta: metav1.ObjectMeta{
						Name:            "app1",
						Namespace:       "namespace",
						ResourceVersion: "2",
					},
					Spec: v1alpha1.ApplicationSpec{
						Project: "project",
						Sources: []v1alpha1.ApplicationSource{
							{
								RepoURL: "https://git.example.com/test-org/test-repo.git",
								Helm: &v1alpha1.ApplicationSourceHelm{
									Values: "foo: bar",
									Parameters: []v1alpha1.HelmParameter{
										{Name: "hi", Value: "there"},
									},
								},
							},
						},
					},
				},
			},
			desiredApps: []v1alpha1.Application{
				{
					ObjectMeta: metav1.ObjectMeta{
						Name:      "app1",
						Namespace: "namespace",
					},
					Spec: v1alpha1.ApplicationSpec{
						Project: "project",
						Sources: []v1alpha1.ApplicationSource{
							{
								RepoURL: "https://git.example.com/test-org/test-repo.git",
								Helm: &v1alpha1.ApplicationSourceHelm{
									Values: "foo: bar",
								},
							},
						},
					},
				},
			},
			expected: []v1alpha1.Application{
				{
					TypeMeta: metav1.TypeMeta{
						Kind:       "Application",
						APIVersion: "argoproj.io/v1alpha1",
					},
					ObjectMeta: metav1.ObjectMeta{
						Name:      "app1",
						Namespace: "namespace",
						// This should not be updated, because reconciliation shouldn't modify the App.
						ResourceVersion: "2",
					},
					Spec: v1alpha1.ApplicationSpec{
						Project: "project",
						Sources: []v1alpha1.ApplicationSource{
							{
								RepoURL: "https://git.example.com/test-org/test-repo.git",
								Helm: &v1alpha1.ApplicationSourceHelm{
									Values: "foo: bar",
									Parameters: []v1alpha1.HelmParameter{
										// This existed only in the cluster, but it shouldn't be removed, because the field is ignored.
										{Name: "hi", Value: "there"},
									},
								},
							},
						},
					},
				},
			},
		},
		{
			name: "Demonstrate limitation of MergePatch", // Maybe we can fix this in Argo CD 3.0: https://github.com/argoproj/argo-cd/issues/15975
			appSet: v1alpha1.ApplicationSet{
				ObjectMeta: metav1.ObjectMeta{
					Name:      "name",
					Namespace: "namespace",
				},
				Spec: v1alpha1.ApplicationSetSpec{
					IgnoreApplicationDifferences: v1alpha1.ApplicationSetIgnoreDifferences{
						{JQPathExpressions: []string{`.spec.sources[] | select(.repoURL | contains("test-repo")).helm.parameters`}},
					},
					Template: v1alpha1.ApplicationSetTemplate{
						Spec: v1alpha1.ApplicationSpec{
							Project: "project",
							Sources: []v1alpha1.ApplicationSource{
								{
									RepoURL: "https://git.example.com/test-org/test-repo.git",
									Helm: &v1alpha1.ApplicationSourceHelm{
										Values: "new: values",
									},
								},
							},
						},
					},
				},
			},
			existingApps: []v1alpha1.Application{
				{
					TypeMeta: metav1.TypeMeta{
						Kind:       "Application",
						APIVersion: "argoproj.io/v1alpha1",
					},
					ObjectMeta: metav1.ObjectMeta{
						Name:            "app1",
						Namespace:       "namespace",
						ResourceVersion: "2",
					},
					Spec: v1alpha1.ApplicationSpec{
						Project: "project",
						Sources: []v1alpha1.ApplicationSource{
							{
								RepoURL: "https://git.example.com/test-org/test-repo.git",
								Helm: &v1alpha1.ApplicationSourceHelm{
									Values: "foo: bar",
									Parameters: []v1alpha1.HelmParameter{
										{Name: "hi", Value: "there"},
									},
								},
							},
						},
					},
				},
			},
			desiredApps: []v1alpha1.Application{
				{
					ObjectMeta: metav1.ObjectMeta{
						Name:      "app1",
						Namespace: "namespace",
					},
					Spec: v1alpha1.ApplicationSpec{
						Project: "project",
						Sources: []v1alpha1.ApplicationSource{
							{
								RepoURL: "https://git.example.com/test-org/test-repo.git",
								Helm: &v1alpha1.ApplicationSourceHelm{
									Values: "new: values",
								},
							},
						},
					},
				},
			},
			expected: []v1alpha1.Application{
				{
					TypeMeta: metav1.TypeMeta{
						Kind:       "Application",
						APIVersion: "argoproj.io/v1alpha1",
					},
					ObjectMeta: metav1.ObjectMeta{
						Name:            "app1",
						Namespace:       "namespace",
						ResourceVersion: "3",
					},
					Spec: v1alpha1.ApplicationSpec{
						Project: "project",
						Sources: []v1alpha1.ApplicationSource{
							{
								RepoURL: "https://git.example.com/test-org/test-repo.git",
								Helm: &v1alpha1.ApplicationSourceHelm{
									Values: "new: values",
									// The Parameters field got blown away, because the values field changed. MergePatch
									// doesn't merge list items, it replaces the whole list if an item changes.
									// If we eventually add a `name` field to Sources, we can use StrategicMergePatch.
								},
							},
						},
					},
				},
			},
		},
		{
			name: "Ensure that argocd post-delete finalizers are preserved from an existing app",
			appSet: v1alpha1.ApplicationSet{
				ObjectMeta: metav1.ObjectMeta{
					Name:      "name",
					Namespace: "namespace",
				},
				Spec: v1alpha1.ApplicationSetSpec{
					Template: v1alpha1.ApplicationSetTemplate{
						Spec: v1alpha1.ApplicationSpec{
							Project: "project",
						},
					},
				},
			},
			existingApps: []v1alpha1.Application{
				{
					TypeMeta: metav1.TypeMeta{
						Kind:       application.ApplicationKind,
						APIVersion: "argoproj.io/v1alpha1",
					},
					ObjectMeta: metav1.ObjectMeta{
						Name:            "app1",
						Namespace:       "namespace",
						ResourceVersion: "2",
						Finalizers: []string{
							v1alpha1.PostDeleteFinalizerName,
							v1alpha1.PostDeleteFinalizerName + "/mystage",
						},
					},
					Spec: v1alpha1.ApplicationSpec{
						Project: "project",
					},
				},
			},
			desiredApps: []v1alpha1.Application{
				{
					ObjectMeta: metav1.ObjectMeta{
						Name:      "app1",
						Namespace: "namespace",
					},
					Spec: v1alpha1.ApplicationSpec{
						Project: "project",
					},
				},
			},
			expected: []v1alpha1.Application{
				{
					TypeMeta: metav1.TypeMeta{
						Kind:       application.ApplicationKind,
						APIVersion: "argoproj.io/v1alpha1",
					},
					ObjectMeta: metav1.ObjectMeta{
						Name:            "app1",
						Namespace:       "namespace",
						ResourceVersion: "2",
						Finalizers: []string{
							v1alpha1.PostDeleteFinalizerName,
							v1alpha1.PostDeleteFinalizerName + "/mystage",
						},
					},
					Spec: v1alpha1.ApplicationSpec{
						Project: "project",
					},
				},
			},
		},
	} {
		t.Run(c.name, func(t *testing.T) {
			initObjs := []crtclient.Object{&c.appSet}

			for _, a := range c.existingApps {
				err = controllerutil.SetControllerReference(&c.appSet, &a, scheme)
				require.NoError(t, err)
				initObjs = append(initObjs, &a)
			}

			client := fake.NewClientBuilder().WithScheme(scheme).WithObjects(initObjs...).WithIndex(&v1alpha1.Application{}, ".metadata.controller", appControllerIndexer).Build()
			metrics := appsetmetrics.NewFakeAppsetMetrics()

			r := ApplicationSetReconciler{
				Client:   client,
				Scheme:   scheme,
				Recorder: record.NewFakeRecorder(len(initObjs) + len(c.expected)),
				Metrics:  metrics,
			}

			err = r.createOrUpdateInCluster(context.TODO(), log.NewEntry(log.StandardLogger()), c.appSet, c.desiredApps)
			require.NoError(t, err)

			for _, obj := range c.expected {
				got := &v1alpha1.Application{}
				_ = client.Get(context.Background(), crtclient.ObjectKey{
					Namespace: obj.Namespace,
					Name:      obj.Name,
				}, got)

				err = controllerutil.SetControllerReference(&c.appSet, &obj, r.Scheme)
				assert.Equal(t, obj, *got)
			}
		})
	}
}

func TestRemoveFinalizerOnInvalidDestination_FinalizerTypes(t *testing.T) {
	scheme := runtime.NewScheme()
	err := v1alpha1.AddToScheme(scheme)
	require.NoError(t, err)

	for _, c := range []struct {
		// name is human-readable test name
		name               string
		existingFinalizers []string
		expectedFinalizers []string
	}{
		{
			name:               "no finalizers",
			existingFinalizers: []string{},
			expectedFinalizers: nil,
		},
		{
			name:               "contains only argo finalizer",
			existingFinalizers: []string{v1alpha1.ResourcesFinalizerName},
			expectedFinalizers: nil,
		},
		{
			name:               "contains only non-argo finalizer",
			existingFinalizers: []string{"non-argo-finalizer"},
			expectedFinalizers: []string{"non-argo-finalizer"},
		},
		{
			name:               "contains both argo and non-argo finalizer",
			existingFinalizers: []string{"non-argo-finalizer", v1alpha1.ResourcesFinalizerName},
			expectedFinalizers: []string{"non-argo-finalizer"},
		},
	} {
		t.Run(c.name, func(t *testing.T) {
			appSet := v1alpha1.ApplicationSet{
				ObjectMeta: metav1.ObjectMeta{
					Name:      "name",
					Namespace: "namespace",
				},
				Spec: v1alpha1.ApplicationSetSpec{
					Template: v1alpha1.ApplicationSetTemplate{
						Spec: v1alpha1.ApplicationSpec{
							Project: "project",
						},
					},
				},
			}

			app := v1alpha1.Application{
				ObjectMeta: metav1.ObjectMeta{
					Name:       "app1",
					Finalizers: c.existingFinalizers,
				},
				Spec: v1alpha1.ApplicationSpec{
					Project: "project",
					Source:  &v1alpha1.ApplicationSource{Path: "path", TargetRevision: "revision", RepoURL: "repoURL"},
					// Destination is always invalid, for this test:
					Destination: v1alpha1.ApplicationDestination{Name: "my-cluster", Namespace: "namespace"},
				},
			}

			initObjs := []crtclient.Object{&app, &appSet}

			client := fake.NewClientBuilder().WithScheme(scheme).WithObjects(initObjs...).WithIndex(&v1alpha1.Application{}, ".metadata.controller", appControllerIndexer).Build()
			secret := &corev1.Secret{
				ObjectMeta: metav1.ObjectMeta{
					Name:      "my-secret",
					Namespace: "namespace",
					Labels: map[string]string{
						argocommon.LabelKeySecretType: argocommon.LabelValueSecretTypeCluster,
					},
				},
				Data: map[string][]byte{
					// Since this test requires the cluster to be an invalid destination, we
					// always return a cluster named 'my-cluster2' (different from app 'my-cluster', above)
					"name":   []byte("mycluster2"),
					"server": []byte("https://kubernetes.default.svc"),
					"config": []byte("{\"username\":\"foo\",\"password\":\"foo\"}"),
				},
			}

			objects := append([]runtime.Object{}, secret)
			kubeclientset := kubefake.NewSimpleClientset(objects...)
			metrics := appsetmetrics.NewFakeAppsetMetrics()

			argodb := db.NewDB("argocd", settings.NewSettingsManager(context.TODO(), kubeclientset, "argocd"), kubeclientset)

			r := ApplicationSetReconciler{
				Client:        client,
				Scheme:        scheme,
				Recorder:      record.NewFakeRecorder(10),
				KubeClientset: kubeclientset,
				Metrics:       metrics,
				ArgoDB:        argodb,
			}
			// settingsMgr := settings.NewSettingsManager(context.TODO(), kubeclientset, "namespace")
			// argoDB := db.NewDB("namespace", settingsMgr, r.KubeClientset)
			// clusterList, err := argoDB.ListClusters(context.Background())
			clusterList, err := utils.ListClusters(context.Background(), kubeclientset, "namespace")
			require.NoError(t, err)

			appLog := log.WithFields(log.Fields{"app": app.Name, "appSet": ""})

			appInputParam := app.DeepCopy()

			err = r.removeFinalizerOnInvalidDestination(context.Background(), appSet, appInputParam, clusterList, appLog)
			require.NoError(t, err)

			retrievedApp := v1alpha1.Application{}
			err = client.Get(context.Background(), crtclient.ObjectKeyFromObject(&app), &retrievedApp)
			require.NoError(t, err)

			// App on the cluster should have the expected finalizers
			assert.ElementsMatch(t, c.expectedFinalizers, retrievedApp.Finalizers)

			// App object passed in as a parameter should have the expected finaliers
			assert.ElementsMatch(t, c.expectedFinalizers, appInputParam.Finalizers)

			bytes, _ := json.MarshalIndent(retrievedApp, "", "  ")
			t.Log("Contents of app after call:", string(bytes))
		})
	}
}

func TestRemoveFinalizerOnInvalidDestination_DestinationTypes(t *testing.T) {
	scheme := runtime.NewScheme()
	err := v1alpha1.AddToScheme(scheme)
	require.NoError(t, err)

	for _, c := range []struct {
		// name is human-readable test name
		name                   string
		destinationField       v1alpha1.ApplicationDestination
		expectFinalizerRemoved bool
	}{
		{
			name: "invalid cluster: empty destination",
			destinationField: v1alpha1.ApplicationDestination{
				Namespace: "namespace",
			},
			expectFinalizerRemoved: true,
		},
		{
			name: "invalid cluster: invalid server url",
			destinationField: v1alpha1.ApplicationDestination{
				Namespace: "namespace",
				Server:    "https://1.2.3.4",
			},
			expectFinalizerRemoved: true,
		},
		{
			name: "invalid cluster: invalid cluster name",
			destinationField: v1alpha1.ApplicationDestination{
				Namespace: "namespace",
				Name:      "invalid-cluster",
			},
			expectFinalizerRemoved: true,
		},
		{
			name: "invalid cluster by both valid",
			destinationField: v1alpha1.ApplicationDestination{
				Namespace: "namespace",
				Name:      "mycluster2",
				Server:    "https://kubernetes.default.svc",
			},
			expectFinalizerRemoved: true,
		},
		{
			name: "invalid cluster by both invalid",
			destinationField: v1alpha1.ApplicationDestination{
				Namespace: "namespace",
				Name:      "mycluster3",
				Server:    "https://4.5.6.7",
			},
			expectFinalizerRemoved: true,
		},
		{
			name: "valid cluster by name",
			destinationField: v1alpha1.ApplicationDestination{
				Namespace: "namespace",
				Name:      "mycluster2",
			},
			expectFinalizerRemoved: false,
		},
		{
			name: "valid cluster by server",
			destinationField: v1alpha1.ApplicationDestination{
				Namespace: "namespace",
				Server:    "https://kubernetes.default.svc",
			},
			expectFinalizerRemoved: false,
		},
	} {
		t.Run(c.name, func(t *testing.T) {
			appSet := v1alpha1.ApplicationSet{
				ObjectMeta: metav1.ObjectMeta{
					Name:      "name",
					Namespace: "namespace",
				},
				Spec: v1alpha1.ApplicationSetSpec{
					Template: v1alpha1.ApplicationSetTemplate{
						Spec: v1alpha1.ApplicationSpec{
							Project: "project",
						},
					},
				},
			}

			app := v1alpha1.Application{
				ObjectMeta: metav1.ObjectMeta{
					Name:       "app1",
					Finalizers: []string{v1alpha1.ResourcesFinalizerName},
				},
				Spec: v1alpha1.ApplicationSpec{
					Project:     "project",
					Source:      &v1alpha1.ApplicationSource{Path: "path", TargetRevision: "revision", RepoURL: "repoURL"},
					Destination: c.destinationField,
				},
			}

			initObjs := []crtclient.Object{&app, &appSet}

			client := fake.NewClientBuilder().WithScheme(scheme).WithObjects(initObjs...).WithIndex(&v1alpha1.Application{}, ".metadata.controller", appControllerIndexer).Build()
			secret := &corev1.Secret{
				ObjectMeta: metav1.ObjectMeta{
					Name:      "my-secret",
					Namespace: "argocd",
					Labels: map[string]string{
						argocommon.LabelKeySecretType: argocommon.LabelValueSecretTypeCluster,
					},
				},
				Data: map[string][]byte{
					// Since this test requires the cluster to be an invalid destination, we
					// always return a cluster named 'my-cluster2' (different from app 'my-cluster', above)
					"name":   []byte("mycluster2"),
					"server": []byte("https://kubernetes.default.svc"),
					"config": []byte("{\"username\":\"foo\",\"password\":\"foo\"}"),
				},
			}

<<<<<<< HEAD
			kubeclientset := getDefaultTestClientSet(secret)

			metrics := appsetmetrics.NewFakeAppsetMetrics(client)
=======
			objects := append([]runtime.Object{}, secret)
			kubeclientset := kubefake.NewSimpleClientset(objects...)
			metrics := appsetmetrics.NewFakeAppsetMetrics()
>>>>>>> 2a497ef1

			argodb := db.NewDB("argocd", settings.NewSettingsManager(context.TODO(), kubeclientset, "argocd"), kubeclientset)

			r := ApplicationSetReconciler{
				Client:        client,
				Scheme:        scheme,
				Recorder:      record.NewFakeRecorder(10),
				KubeClientset: kubeclientset,
				Metrics:       metrics,
				ArgoDB:        argodb,
			}

			clusterList, err := utils.ListClusters(context.Background(), kubeclientset, "argocd")
			require.NoError(t, err)

			appLog := log.WithFields(log.Fields{"app": app.Name, "appSet": ""})

			appInputParam := app.DeepCopy()

			err = r.removeFinalizerOnInvalidDestination(context.Background(), appSet, appInputParam, clusterList, appLog)
			require.NoError(t, err)

			retrievedApp := v1alpha1.Application{}
			err = client.Get(context.Background(), crtclient.ObjectKeyFromObject(&app), &retrievedApp)
			require.NoError(t, err)

			finalizerRemoved := len(retrievedApp.Finalizers) == 0

			assert.Equal(t, c.expectFinalizerRemoved, finalizerRemoved)

			bytes, _ := json.MarshalIndent(retrievedApp, "", "  ")
			t.Log("Contents of app after call:", string(bytes))
		})
	}
}

func TestRemoveOwnerReferencesOnDeleteAppSet(t *testing.T) {
	scheme := runtime.NewScheme()
	err := v1alpha1.AddToScheme(scheme)
	require.NoError(t, err)

	for _, c := range []struct {
		// name is human-readable test name
		name string
	}{
		{
			name: "ownerReferences cleared",
		},
	} {
		t.Run(c.name, func(t *testing.T) {
			appSet := v1alpha1.ApplicationSet{
				ObjectMeta: metav1.ObjectMeta{
					Name:       "name",
					Namespace:  "namespace",
					Finalizers: []string{v1alpha1.ResourcesFinalizerName},
				},
				Spec: v1alpha1.ApplicationSetSpec{
					Template: v1alpha1.ApplicationSetTemplate{
						Spec: v1alpha1.ApplicationSpec{
							Project: "project",
						},
					},
				},
			}

			app := v1alpha1.Application{
				ObjectMeta: metav1.ObjectMeta{
					Name:      "app1",
					Namespace: "namespace",
				},
				Spec: v1alpha1.ApplicationSpec{
					Project: "project",
					Source:  &v1alpha1.ApplicationSource{Path: "path", TargetRevision: "revision", RepoURL: "repoURL"},
					Destination: v1alpha1.ApplicationDestination{
						Namespace: "namespace",
						Server:    "https://kubernetes.default.svc",
					},
				},
			}

			err := controllerutil.SetControllerReference(&appSet, &app, scheme)
			require.NoError(t, err)

			initObjs := []crtclient.Object{&app, &appSet}

			client := fake.NewClientBuilder().WithScheme(scheme).WithObjects(initObjs...).WithIndex(&v1alpha1.Application{}, ".metadata.controller", appControllerIndexer).Build()
			metrics := appsetmetrics.NewFakeAppsetMetrics()

			r := ApplicationSetReconciler{
				Client:        client,
				Scheme:        scheme,
				Recorder:      record.NewFakeRecorder(10),
				KubeClientset: nil,
				Metrics:       metrics,
			}

			err = r.removeOwnerReferencesOnDeleteAppSet(context.Background(), appSet)
			require.NoError(t, err)

			retrievedApp := v1alpha1.Application{}
			err = client.Get(context.Background(), crtclient.ObjectKeyFromObject(&app), &retrievedApp)
			require.NoError(t, err)

			ownerReferencesRemoved := len(retrievedApp.OwnerReferences) == 0
			assert.True(t, ownerReferencesRemoved)
		})
	}
}

func TestCreateApplications(t *testing.T) {
	scheme := runtime.NewScheme()
	err := v1alpha1.AddToScheme(scheme)
	require.NoError(t, err)

	testCases := []struct {
		name       string
		appSet     v1alpha1.ApplicationSet
		existsApps []v1alpha1.Application
		apps       []v1alpha1.Application
		expected   []v1alpha1.Application
	}{
		{
			name: "no existing apps",
			appSet: v1alpha1.ApplicationSet{
				ObjectMeta: metav1.ObjectMeta{
					Name:      "name",
					Namespace: "namespace",
				},
			},
			existsApps: nil,
			apps: []v1alpha1.Application{
				{
					ObjectMeta: metav1.ObjectMeta{
						Name:      "app1",
						Namespace: "namespace",
					},
				},
			},
			expected: []v1alpha1.Application{
				{
					TypeMeta: metav1.TypeMeta{
						Kind:       application.ApplicationKind,
						APIVersion: "argoproj.io/v1alpha1",
					},
					ObjectMeta: metav1.ObjectMeta{
						Name:            "app1",
						Namespace:       "namespace",
						ResourceVersion: "1",
					},
					Spec: v1alpha1.ApplicationSpec{
						Project: "default",
					},
				},
			},
		},
		{
			name: "existing apps",
			appSet: v1alpha1.ApplicationSet{
				ObjectMeta: metav1.ObjectMeta{
					Name:      "name",
					Namespace: "namespace",
				},
				Spec: v1alpha1.ApplicationSetSpec{
					Template: v1alpha1.ApplicationSetTemplate{
						Spec: v1alpha1.ApplicationSpec{
							Project: "project",
						},
					},
				},
			},
			existsApps: []v1alpha1.Application{
				{
					TypeMeta: metav1.TypeMeta{
						Kind:       application.ApplicationKind,
						APIVersion: "argoproj.io/v1alpha1",
					},
					ObjectMeta: metav1.ObjectMeta{
						Name:            "app1",
						Namespace:       "namespace",
						ResourceVersion: "2",
					},
					Spec: v1alpha1.ApplicationSpec{
						Project: "test",
					},
				},
			},
			apps: []v1alpha1.Application{
				{
					ObjectMeta: metav1.ObjectMeta{
						Name:      "app1",
						Namespace: "namespace",
					},
					Spec: v1alpha1.ApplicationSpec{
						Project: "project",
					},
				},
			},
			expected: []v1alpha1.Application{
				{
					TypeMeta: metav1.TypeMeta{
						Kind:       application.ApplicationKind,
						APIVersion: "argoproj.io/v1alpha1",
					},
					ObjectMeta: metav1.ObjectMeta{
						Name:            "app1",
						Namespace:       "namespace",
						ResourceVersion: "2",
					},
					Spec: v1alpha1.ApplicationSpec{
						Project: "test",
					},
				},
			},
		},
		{
			name: "existing apps with different project",
			appSet: v1alpha1.ApplicationSet{
				ObjectMeta: metav1.ObjectMeta{
					Name:      "name",
					Namespace: "namespace",
				},
				Spec: v1alpha1.ApplicationSetSpec{
					Template: v1alpha1.ApplicationSetTemplate{
						Spec: v1alpha1.ApplicationSpec{
							Project: "project",
						},
					},
				},
			},
			existsApps: []v1alpha1.Application{
				{
					TypeMeta: metav1.TypeMeta{
						Kind:       application.ApplicationKind,
						APIVersion: "argoproj.io/v1alpha1",
					},
					ObjectMeta: metav1.ObjectMeta{
						Name:            "app1",
						Namespace:       "namespace",
						ResourceVersion: "2",
					},
					Spec: v1alpha1.ApplicationSpec{
						Project: "test",
					},
				},
			},
			apps: []v1alpha1.Application{
				{
					ObjectMeta: metav1.ObjectMeta{
						Name:      "app2",
						Namespace: "namespace",
					},
					Spec: v1alpha1.ApplicationSpec{
						Project: "project",
					},
				},
			},
			expected: []v1alpha1.Application{
				{
					TypeMeta: metav1.TypeMeta{
						Kind:       application.ApplicationKind,
						APIVersion: "argoproj.io/v1alpha1",
					},
					ObjectMeta: metav1.ObjectMeta{
						Name:            "app2",
						Namespace:       "namespace",
						ResourceVersion: "1",
					},
					Spec: v1alpha1.ApplicationSpec{
						Project: "project",
					},
				},
			},
		},
	}

	for _, c := range testCases {
		t.Run(c.name, func(t *testing.T) {
			initObjs := []crtclient.Object{&c.appSet}
			for _, a := range c.existsApps {
				err = controllerutil.SetControllerReference(&c.appSet, &a, scheme)
				require.NoError(t, err)
				initObjs = append(initObjs, &a)
			}

			client := fake.NewClientBuilder().WithScheme(scheme).WithObjects(initObjs...).WithIndex(&v1alpha1.Application{}, ".metadata.controller", appControllerIndexer).Build()
			metrics := appsetmetrics.NewFakeAppsetMetrics()

			r := ApplicationSetReconciler{
				Client:   client,
				Scheme:   scheme,
				Recorder: record.NewFakeRecorder(len(initObjs) + len(c.expected)),
				Metrics:  metrics,
			}

			err = r.createInCluster(context.TODO(), log.NewEntry(log.StandardLogger()), c.appSet, c.apps)
			require.NoError(t, err)

			for _, obj := range c.expected {
				got := &v1alpha1.Application{}
				_ = client.Get(context.Background(), crtclient.ObjectKey{
					Namespace: obj.Namespace,
					Name:      obj.Name,
				}, got)

				err = controllerutil.SetControllerReference(&c.appSet, &obj, r.Scheme)
				require.NoError(t, err)

				assert.Equal(t, obj, *got)
			}
		})
	}
}

func TestDeleteInCluster(t *testing.T) {
	scheme := runtime.NewScheme()
	err := v1alpha1.AddToScheme(scheme)
	require.NoError(t, err)

	for _, c := range []struct {
		// appSet is the application set on which the delete function is called
		appSet v1alpha1.ApplicationSet
		// existingApps is the current state of Applications on the cluster
		existingApps []v1alpha1.Application
		// desireApps is the apps generated by the generator that we wish to keep alive
		desiredApps []v1alpha1.Application
		// expected is the list of applications that we expect to exist after calling delete
		expected []v1alpha1.Application
		// notExpected is the list of applications that we expect not to exist after calling delete
		notExpected []v1alpha1.Application
	}{
		{
			appSet: v1alpha1.ApplicationSet{
				ObjectMeta: metav1.ObjectMeta{
					Name:      "name",
					Namespace: "namespace",
				},
				Spec: v1alpha1.ApplicationSetSpec{
					Template: v1alpha1.ApplicationSetTemplate{
						Spec: v1alpha1.ApplicationSpec{
							Project: "project",
						},
					},
				},
			},
			existingApps: []v1alpha1.Application{
				{
					TypeMeta: metav1.TypeMeta{
						Kind:       application.ApplicationKind,
						APIVersion: "argoproj.io/v1alpha1",
					},
					ObjectMeta: metav1.ObjectMeta{
						Name:            "delete",
						Namespace:       "namespace",
						ResourceVersion: "2",
					},
					Spec: v1alpha1.ApplicationSpec{
						Project: "project",
					},
				},
				{
					TypeMeta: metav1.TypeMeta{
						Kind:       application.ApplicationKind,
						APIVersion: "argoproj.io/v1alpha1",
					},
					ObjectMeta: metav1.ObjectMeta{
						Name:            "keep",
						Namespace:       "namespace",
						ResourceVersion: "2",
					},
					Spec: v1alpha1.ApplicationSpec{
						Project: "project",
					},
				},
			},
			desiredApps: []v1alpha1.Application{
				{
					ObjectMeta: metav1.ObjectMeta{
						Name: "keep",
					},
					Spec: v1alpha1.ApplicationSpec{
						Project: "project",
					},
				},
			},
			expected: []v1alpha1.Application{
				{
					TypeMeta: metav1.TypeMeta{
						Kind:       application.ApplicationKind,
						APIVersion: "argoproj.io/v1alpha1",
					},
					ObjectMeta: metav1.ObjectMeta{
						Name:            "keep",
						Namespace:       "namespace",
						ResourceVersion: "2",
					},
					Spec: v1alpha1.ApplicationSpec{
						Project: "project",
					},
				},
			},
			notExpected: []v1alpha1.Application{
				{
					TypeMeta: metav1.TypeMeta{
						Kind:       application.ApplicationKind,
						APIVersion: "argoproj.io/v1alpha1",
					},
					ObjectMeta: metav1.ObjectMeta{
						Name:            "delete",
						Namespace:       "namespace",
						ResourceVersion: "1",
					},
					Spec: v1alpha1.ApplicationSpec{
						Project: "project",
					},
				},
			},
		},
	} {
		initObjs := []crtclient.Object{&c.appSet}
		for _, a := range c.existingApps {
			temp := a
			err = controllerutil.SetControllerReference(&c.appSet, &temp, scheme)
			require.NoError(t, err)
			initObjs = append(initObjs, &temp)
		}

		client := fake.NewClientBuilder().WithScheme(scheme).WithObjects(initObjs...).WithIndex(&v1alpha1.Application{}, ".metadata.controller", appControllerIndexer).Build()
		metrics := appsetmetrics.NewFakeAppsetMetrics()

		r := ApplicationSetReconciler{
			Client:        client,
			Scheme:        scheme,
			Recorder:      record.NewFakeRecorder(len(initObjs) + len(c.expected)),
			KubeClientset: kubefake.NewSimpleClientset(),
			Metrics:       metrics,
		}

		err = r.deleteInCluster(context.TODO(), log.NewEntry(log.StandardLogger()), c.appSet, c.desiredApps)
		require.NoError(t, err)

		// For each of the expected objects, verify they exist on the cluster
		for _, obj := range c.expected {
			got := &v1alpha1.Application{}
			_ = client.Get(context.Background(), crtclient.ObjectKey{
				Namespace: obj.Namespace,
				Name:      obj.Name,
			}, got)

			err = controllerutil.SetControllerReference(&c.appSet, &obj, r.Scheme)
			require.NoError(t, err)

			assert.Equal(t, obj, *got)
		}

		// Verify each of the unexpected objs cannot be found
		for _, obj := range c.notExpected {
			got := &v1alpha1.Application{}
			err := client.Get(context.Background(), crtclient.ObjectKey{
				Namespace: obj.Namespace,
				Name:      obj.Name,
			}, got)

			assert.EqualError(t, err, fmt.Sprintf("applications.argoproj.io %q not found", obj.Name))
		}
	}
}

func TestGetMinRequeueAfter(t *testing.T) {
	scheme := runtime.NewScheme()
	err := v1alpha1.AddToScheme(scheme)
	require.NoError(t, err)

	client := fake.NewClientBuilder().WithScheme(scheme).Build()
	metrics := appsetmetrics.NewFakeAppsetMetrics()

	generator := v1alpha1.ApplicationSetGenerator{
		List:     &v1alpha1.ListGenerator{},
		Git:      &v1alpha1.GitGenerator{},
		Clusters: &v1alpha1.ClusterGenerator{},
	}

	generatorMock0 := mocks.Generator{}
	generatorMock0.On("GetRequeueAfter", &generator).
		Return(generators.NoRequeueAfter)

	generatorMock1 := mocks.Generator{}
	generatorMock1.On("GetRequeueAfter", &generator).
		Return(time.Duration(1) * time.Second)

	generatorMock10 := mocks.Generator{}
	generatorMock10.On("GetRequeueAfter", &generator).
		Return(time.Duration(10) * time.Second)

	r := ApplicationSetReconciler{
		Client:   client,
		Scheme:   scheme,
		Recorder: record.NewFakeRecorder(0),
		Metrics:  metrics,
		Generators: map[string]generators.Generator{
			"List":     &generatorMock10,
			"Git":      &generatorMock1,
			"Clusters": &generatorMock1,
		},
	}

	got := r.getMinRequeueAfter(&v1alpha1.ApplicationSet{
		Spec: v1alpha1.ApplicationSetSpec{
			Generators: []v1alpha1.ApplicationSetGenerator{generator},
		},
	})

	assert.Equal(t, time.Duration(1)*time.Second, got)
}

func TestRequeueGeneratorFails(t *testing.T) {
	scheme := runtime.NewScheme()
	err := v1alpha1.AddToScheme(scheme)
	require.NoError(t, err)
	err = v1alpha1.AddToScheme(scheme)
	require.NoError(t, err)

	appSet := v1alpha1.ApplicationSet{
		ObjectMeta: metav1.ObjectMeta{
			Name:      "name",
			Namespace: "argocd",
		},
		Spec: v1alpha1.ApplicationSetSpec{
			Generators: []v1alpha1.ApplicationSetGenerator{{
				PullRequest: &v1alpha1.PullRequestGenerator{},
			}},
		},
	}
	client := fake.NewClientBuilder().WithScheme(scheme).WithObjects(&appSet).Build()

	generator := v1alpha1.ApplicationSetGenerator{
		PullRequest: &v1alpha1.PullRequestGenerator{},
	}

	generatorMock := mocks.Generator{}
	generatorMock.On("GetTemplate", &generator).
		Return(&v1alpha1.ApplicationSetTemplate{})
	generatorMock.On("GenerateParams", &generator, mock.AnythingOfType("*v1alpha1.ApplicationSet"), mock.Anything).
		Return([]map[string]any{}, errors.New("Simulated error generating params that could be related to an external service/API call"))

	metrics := appsetmetrics.NewFakeAppsetMetrics()

	r := ApplicationSetReconciler{
		Client:   client,
		Scheme:   scheme,
		Recorder: record.NewFakeRecorder(0),
		Generators: map[string]generators.Generator{
			"PullRequest": &generatorMock,
		},
		Metrics: metrics,
	}

	req := ctrl.Request{
		NamespacedName: types.NamespacedName{
			Namespace: "argocd",
			Name:      "name",
		},
	}

	res, err := r.Reconcile(context.Background(), req)
	require.Error(t, err)
	assert.Equal(t, ReconcileRequeueOnValidationError, res.RequeueAfter)
}

func TestValidateGeneratedApplications(t *testing.T) {
	t.Parallel()

	scheme := runtime.NewScheme()
	err := v1alpha1.AddToScheme(scheme)
	require.NoError(t, err)

	// Valid project
	myProject := &v1alpha1.AppProject{
		ObjectMeta: metav1.ObjectMeta{Name: "default", Namespace: "namespace"},
		Spec: v1alpha1.AppProjectSpec{
			SourceRepos: []string{"*"},
			Destinations: []v1alpha1.ApplicationDestination{
				{
					Namespace: "*",
					Server:    "*",
				},
			},
			ClusterResourceWhitelist: []metav1.GroupKind{
				{
					Group: "*",
					Kind:  "*",
				},
			},
		},
	}

	client := fake.NewClientBuilder().WithScheme(scheme).WithObjects(myProject).Build()
	metrics := appsetmetrics.NewFakeAppsetMetrics()

	// Test a subset of the validations that 'validateGeneratedApplications' performs
	for _, cc := range []struct {
		name             string
		apps             []v1alpha1.Application
		validationErrors map[int]error
	}{
		{
			name: "valid app should return true",
			apps: []v1alpha1.Application{
				{
					TypeMeta:   metav1.TypeMeta{},
					ObjectMeta: metav1.ObjectMeta{},
					Spec: v1alpha1.ApplicationSpec{
						Project: "default",
						Source: &v1alpha1.ApplicationSource{
							RepoURL:        "https://url",
							Path:           "/",
							TargetRevision: "HEAD",
						},
						Destination: v1alpha1.ApplicationDestination{
							Namespace: "namespace",
							Name:      "my-cluster",
						},
					},
				},
			},
			validationErrors: map[int]error{},
		},
		{
			name: "can't have both name and server defined",
			apps: []v1alpha1.Application{
				{
					TypeMeta:   metav1.TypeMeta{},
					ObjectMeta: metav1.ObjectMeta{},
					Spec: v1alpha1.ApplicationSpec{
						Project: "default",
						Source: &v1alpha1.ApplicationSource{
							RepoURL:        "https://url",
							Path:           "/",
							TargetRevision: "HEAD",
						},
						Destination: v1alpha1.ApplicationDestination{
							Namespace: "namespace",
							Server:    "my-server",
							Name:      "my-cluster",
						},
					},
				},
			},
			validationErrors: map[int]error{0: errors.New("application destination spec is invalid: application destination can't have both name and server defined: my-cluster my-server")},
		},
		{
			name: "project mismatch should return error",
			apps: []v1alpha1.Application{
				{
					TypeMeta:   metav1.TypeMeta{},
					ObjectMeta: metav1.ObjectMeta{},
					Spec: v1alpha1.ApplicationSpec{
						Project: "DOES-NOT-EXIST",
						Source: &v1alpha1.ApplicationSource{
							RepoURL:        "https://url",
							Path:           "/",
							TargetRevision: "HEAD",
						},
						Destination: v1alpha1.ApplicationDestination{
							Namespace: "namespace",
							Name:      "my-cluster",
						},
					},
				},
			},
			validationErrors: map[int]error{0: errors.New("application references project DOES-NOT-EXIST which does not exist")},
		},
		{
			name: "valid app should return true",
			apps: []v1alpha1.Application{
				{
					TypeMeta:   metav1.TypeMeta{},
					ObjectMeta: metav1.ObjectMeta{},
					Spec: v1alpha1.ApplicationSpec{
						Project: "default",
						Source: &v1alpha1.ApplicationSource{
							RepoURL:        "https://url",
							Path:           "/",
							TargetRevision: "HEAD",
						},
						Destination: v1alpha1.ApplicationDestination{
							Namespace: "namespace",
							Name:      "my-cluster",
						},
					},
				},
			},
			validationErrors: map[int]error{},
		},
		{
			name: "cluster should match",
			apps: []v1alpha1.Application{
				{
					TypeMeta:   metav1.TypeMeta{},
					ObjectMeta: metav1.ObjectMeta{},
					Spec: v1alpha1.ApplicationSpec{
						Project: "default",
						Source: &v1alpha1.ApplicationSource{
							RepoURL:        "https://url",
							Path:           "/",
							TargetRevision: "HEAD",
						},
						Destination: v1alpha1.ApplicationDestination{
							Namespace: "namespace",
							Name:      "nonexistent-cluster",
						},
					},
				},
			},
			validationErrors: map[int]error{0: errors.New("application destination spec is invalid: unable to find destination server: there are no clusters with this name: nonexistent-cluster")},
		},
	} {
		t.Run(cc.name, func(t *testing.T) {
			t.Parallel()

			secret := &corev1.Secret{
				ObjectMeta: metav1.ObjectMeta{
					Name:      "my-secret",
					Namespace: "argocd",
					Labels: map[string]string{
						argocommon.LabelKeySecretType: argocommon.LabelValueSecretTypeCluster,
					},
				},
				Data: map[string][]byte{
					"name":   []byte("my-cluster"),
					"server": []byte("https://kubernetes.default.svc"),
					"config": []byte("{\"username\":\"foo\",\"password\":\"foo\"}"),
				},
			}

			kubeclientset := getDefaultTestClientSet(secret)

			argodb := db.NewDB("argocd", settings.NewSettingsManager(context.TODO(), kubeclientset, "argocd"), kubeclientset)

			r := ApplicationSetReconciler{
				Client:          client,
				Scheme:          scheme,
				Recorder:        record.NewFakeRecorder(1),
				Generators:      map[string]generators.Generator{},
				ArgoDB:          argodb,
				ArgoCDNamespace: "namespace",
				KubeClientset:   kubeclientset,
				Metrics:         metrics,
			}

			appSetInfo := v1alpha1.ApplicationSet{}
			validationErrors, _ := r.validateGeneratedApplications(context.TODO(), cc.apps, appSetInfo)
			assert.Equal(t, cc.validationErrors, validationErrors)
		})
	}
}

func TestReconcilerValidationProjectErrorBehaviour(t *testing.T) {
	scheme := runtime.NewScheme()
	err := v1alpha1.AddToScheme(scheme)
	require.NoError(t, err)

	project := v1alpha1.AppProject{
		ObjectMeta: metav1.ObjectMeta{Name: "good-project", Namespace: "argocd"},
	}
	appSet := v1alpha1.ApplicationSet{
		ObjectMeta: metav1.ObjectMeta{
			Name:      "name",
			Namespace: "argocd",
		},
		Spec: v1alpha1.ApplicationSetSpec{
			GoTemplate: true,
			Generators: []v1alpha1.ApplicationSetGenerator{
				{
					List: &v1alpha1.ListGenerator{
						Elements: []apiextensionsv1.JSON{{
							Raw: []byte(`{"project": "good-project"}`),
						}, {
							Raw: []byte(`{"project": "bad-project"}`),
						}},
					},
				},
			},
			Template: v1alpha1.ApplicationSetTemplate{
				ApplicationSetTemplateMeta: v1alpha1.ApplicationSetTemplateMeta{
					Name:      "{{.project}}",
					Namespace: "argocd",
				},
				Spec: v1alpha1.ApplicationSpec{
					Source:      &v1alpha1.ApplicationSource{RepoURL: "https://github.com/argoproj/argocd-example-apps", Path: "guestbook"},
					Project:     "{{.project}}",
					Destination: v1alpha1.ApplicationDestination{Server: "https://kubernetes.default.svc"},
				},
			},
		},
	}

	kubeclientset := getDefaultTestClientSet()

	client := fake.NewClientBuilder().WithScheme(scheme).WithObjects(&appSet, &project).WithStatusSubresource(&appSet).WithIndex(&v1alpha1.Application{}, ".metadata.controller", appControllerIndexer).Build()
	metrics := appsetmetrics.NewFakeAppsetMetrics()

	argodb := db.NewDB("argocd", settings.NewSettingsManager(context.TODO(), kubeclientset, "argocd"), kubeclientset)

	r := ApplicationSetReconciler{
		Client:   client,
		Scheme:   scheme,
		Renderer: &utils.Render{},
		Recorder: record.NewFakeRecorder(1),
		Generators: map[string]generators.Generator{
			"List": generators.NewListGenerator(),
		},
		ArgoDB:          argodb,
		KubeClientset:   kubeclientset,
		Policy:          v1alpha1.ApplicationsSyncPolicySync,
		ArgoCDNamespace: "argocd",
		Metrics:         metrics,
	}

	req := ctrl.Request{
		NamespacedName: types.NamespacedName{
			Namespace: "argocd",
			Name:      "name",
		},
	}

	// Verify that on validation error, no error is returned, but the object is requeued
	res, err := r.Reconcile(context.Background(), req)
	require.NoError(t, err)
	assert.Equal(t, ReconcileRequeueOnValidationError, res.RequeueAfter)

	var app v1alpha1.Application

	// make sure good app got created
	err = r.Client.Get(context.TODO(), crtclient.ObjectKey{Namespace: "argocd", Name: "good-project"}, &app)
	require.NoError(t, err)
	assert.Equal(t, "good-project", app.Name)

	// make sure bad app was not created
	err = r.Client.Get(context.TODO(), crtclient.ObjectKey{Namespace: "argocd", Name: "bad-project"}, &app)
	require.Error(t, err)
}

func TestSetApplicationSetStatusCondition(t *testing.T) {
	scheme := runtime.NewScheme()
	err := v1alpha1.AddToScheme(scheme)
	require.NoError(t, err)

	testCases := []struct {
		appset     v1alpha1.ApplicationSet
		conditions []v1alpha1.ApplicationSetCondition
		testfunc   func(t *testing.T, appset v1alpha1.ApplicationSet)
	}{
		{
			appset: v1alpha1.ApplicationSet{
				ObjectMeta: metav1.ObjectMeta{
					Name:      "name",
					Namespace: "argocd",
				},
				Spec: v1alpha1.ApplicationSetSpec{
					Generators: []v1alpha1.ApplicationSetGenerator{
						{List: &v1alpha1.ListGenerator{
							Elements: []apiextensionsv1.JSON{{
								Raw: []byte(`{"cluster": "my-cluster","url": "https://kubernetes.default.svc"}`),
							}},
						}},
					},
					Template: v1alpha1.ApplicationSetTemplate{},
				},
			},
			conditions: []v1alpha1.ApplicationSetCondition{
				{
					Type:    v1alpha1.ApplicationSetConditionResourcesUpToDate,
					Message: "All applications have been generated successfully",
					Reason:  v1alpha1.ApplicationSetReasonApplicationSetUpToDate,
					Status:  v1alpha1.ApplicationSetConditionStatusTrue,
				},
			},
			testfunc: func(t *testing.T, appset v1alpha1.ApplicationSet) {
				t.Helper()
				assert.Len(t, appset.Status.Conditions, 3)
			},
		},
		{
			appset: v1alpha1.ApplicationSet{
				ObjectMeta: metav1.ObjectMeta{
					Name:      "name",
					Namespace: "argocd",
				},
				Spec: v1alpha1.ApplicationSetSpec{
					Generators: []v1alpha1.ApplicationSetGenerator{
						{List: &v1alpha1.ListGenerator{
							Elements: []apiextensionsv1.JSON{{
								Raw: []byte(`{"cluster": "my-cluster","url": "https://kubernetes.default.svc"}`),
							}},
						}},
					},
					Template: v1alpha1.ApplicationSetTemplate{},
				},
			},
			conditions: []v1alpha1.ApplicationSetCondition{
				{
					Type:    v1alpha1.ApplicationSetConditionResourcesUpToDate,
					Message: "All applications have been generated successfully",
					Reason:  v1alpha1.ApplicationSetReasonApplicationSetUpToDate,
					Status:  v1alpha1.ApplicationSetConditionStatusTrue,
				},
				{
					Type:    v1alpha1.ApplicationSetConditionRolloutProgressing,
					Message: "ApplicationSet Rollout Rollout started",
					Reason:  v1alpha1.ApplicationSetReasonApplicationSetUpToDate,
					Status:  v1alpha1.ApplicationSetConditionStatusTrue,
				},
			},
			testfunc: func(t *testing.T, appset v1alpha1.ApplicationSet) {
				t.Helper()
				assert.Len(t, appset.Status.Conditions, 3)

				isProgressingCondition := false

				for _, condition := range appset.Status.Conditions {
					if condition.Type == v1alpha1.ApplicationSetConditionRolloutProgressing {
						isProgressingCondition = true
						break
					}
				}

				assert.False(t, isProgressingCondition, "no RolloutProgressing should be set for applicationsets that don't have rolling strategy")
			},
		},
		{
			appset: v1alpha1.ApplicationSet{
				ObjectMeta: metav1.ObjectMeta{
					Name:      "name",
					Namespace: "argocd",
				},
				Spec: v1alpha1.ApplicationSetSpec{
					Generators: []v1alpha1.ApplicationSetGenerator{
						{List: &v1alpha1.ListGenerator{
							Elements: []apiextensionsv1.JSON{{
								Raw: []byte(`{"cluster": "my-cluster","url": "https://kubernetes.default.svc"}`),
							}},
						}},
					},
					Template: v1alpha1.ApplicationSetTemplate{},
					Strategy: &v1alpha1.ApplicationSetStrategy{
						Type: "RollingSync",
						RollingSync: &v1alpha1.ApplicationSetRolloutStrategy{
							Steps: []v1alpha1.ApplicationSetRolloutStep{
								{
									MatchExpressions: []v1alpha1.ApplicationMatchExpression{
										{
											Key:      "test",
											Operator: "In",
											Values:   []string{"test"},
										},
									},
								},
							},
						},
					},
				},
			},
			conditions: []v1alpha1.ApplicationSetCondition{
				{
					Type:    v1alpha1.ApplicationSetConditionResourcesUpToDate,
					Message: "All applications have been generated successfully",
					Reason:  v1alpha1.ApplicationSetReasonApplicationSetUpToDate,
					Status:  v1alpha1.ApplicationSetConditionStatusTrue,
				},
				{
					Type:    v1alpha1.ApplicationSetConditionRolloutProgressing,
					Message: "ApplicationSet Rollout Rollout started",
					Reason:  v1alpha1.ApplicationSetReasonApplicationSetUpToDate,
					Status:  v1alpha1.ApplicationSetConditionStatusTrue,
				},
			},
			testfunc: func(t *testing.T, appset v1alpha1.ApplicationSet) {
				t.Helper()
				assert.Len(t, appset.Status.Conditions, 4)

				isProgressingCondition := false

				for _, condition := range appset.Status.Conditions {
					if condition.Type == v1alpha1.ApplicationSetConditionRolloutProgressing {
						isProgressingCondition = true
						break
					}
				}

				assert.True(t, isProgressingCondition, "RolloutProgressing should be set for rollout strategy appset")
			},
		},
	}

	kubeclientset := kubefake.NewSimpleClientset([]runtime.Object{}...)

	for _, testCase := range testCases {
		client := fake.NewClientBuilder().WithScheme(scheme).WithObjects(&testCase.appset).WithIndex(&v1alpha1.Application{}, ".metadata.controller", appControllerIndexer).WithStatusSubresource(&testCase.appset).Build()
		metrics := appsetmetrics.NewFakeAppsetMetrics()

		argodb := db.NewDB("argocd", settings.NewSettingsManager(context.TODO(), kubeclientset, "argocd"), kubeclientset)

		r := ApplicationSetReconciler{
			Client:   client,
			Scheme:   scheme,
			Renderer: &utils.Render{},
			Recorder: record.NewFakeRecorder(1),
			Generators: map[string]generators.Generator{
				"List": generators.NewListGenerator(),
			},
			ArgoDB:        argodb,
			KubeClientset: kubeclientset,
			Metrics:       metrics,
		}

		for _, condition := range testCase.conditions {
			err = r.setApplicationSetStatusCondition(context.TODO(), &testCase.appset, condition, true)
			require.NoError(t, err)
		}

		testCase.testfunc(t, testCase.appset)
	}
}

func applicationsUpdateSyncPolicyTest(t *testing.T, applicationsSyncPolicy v1alpha1.ApplicationsSyncPolicy, recordBuffer int, allowPolicyOverride bool) v1alpha1.Application {
	t.Helper()
	scheme := runtime.NewScheme()
	err := v1alpha1.AddToScheme(scheme)
	require.NoError(t, err)

	defaultProject := v1alpha1.AppProject{
		ObjectMeta: metav1.ObjectMeta{Name: "default", Namespace: "argocd"},
		Spec:       v1alpha1.AppProjectSpec{SourceRepos: []string{"*"}, Destinations: []v1alpha1.ApplicationDestination{{Namespace: "*", Server: "https://good-cluster"}}},
	}
	appSet := v1alpha1.ApplicationSet{
		ObjectMeta: metav1.ObjectMeta{
			Name:      "name",
			Namespace: "argocd",
		},
		Spec: v1alpha1.ApplicationSetSpec{
			Generators: []v1alpha1.ApplicationSetGenerator{
				{
					List: &v1alpha1.ListGenerator{
						Elements: []apiextensionsv1.JSON{{
							Raw: []byte(`{"cluster": "good-cluster","url": "https://good-cluster"}`),
						}},
					},
				},
			},
			SyncPolicy: &v1alpha1.ApplicationSetSyncPolicy{
				ApplicationsSync: &applicationsSyncPolicy,
			},
			Template: v1alpha1.ApplicationSetTemplate{
				ApplicationSetTemplateMeta: v1alpha1.ApplicationSetTemplateMeta{
					Name:      "{{cluster}}",
					Namespace: "argocd",
				},
				Spec: v1alpha1.ApplicationSpec{
					Source:      &v1alpha1.ApplicationSource{RepoURL: "https://github.com/argoproj/argocd-example-apps", Path: "guestbook"},
					Project:     "default",
					Destination: v1alpha1.ApplicationDestination{Server: "{{url}}"},
				},
			},
		},
	}

	secret := &corev1.Secret{
		ObjectMeta: metav1.ObjectMeta{
			Name:      "my-cluster",
			Namespace: "argocd",
			Labels: map[string]string{
				argocommon.LabelKeySecretType: argocommon.LabelValueSecretTypeCluster,
			},
		},
		Data: map[string][]byte{
			// Since this test requires the cluster to be an invalid destination, we
			// always return a cluster named 'my-cluster2' (different from app 'my-cluster', above)
			"name":   []byte("good-cluster"),
			"server": []byte("https://good-cluster"),
			"config": []byte("{\"username\":\"foo\",\"password\":\"foo\"}"),
		},
	}

	kubeclientset := getDefaultTestClientSet(secret)

	client := fake.NewClientBuilder().WithScheme(scheme).WithObjects(&appSet, &defaultProject).WithStatusSubresource(&appSet).WithIndex(&v1alpha1.Application{}, ".metadata.controller", appControllerIndexer).Build()
	metrics := appsetmetrics.NewFakeAppsetMetrics()

	argodb := db.NewDB("argocd", settings.NewSettingsManager(context.TODO(), kubeclientset, "argocd"), kubeclientset)

	r := ApplicationSetReconciler{
		Client:   client,
		Scheme:   scheme,
		Renderer: &utils.Render{},
		Recorder: record.NewFakeRecorder(recordBuffer),
		Generators: map[string]generators.Generator{
			"List": generators.NewListGenerator(),
		},
		ArgoDB:               argodb,
		ArgoCDNamespace:      "argocd",
		KubeClientset:        kubeclientset,
		Policy:               v1alpha1.ApplicationsSyncPolicySync,
		EnablePolicyOverride: allowPolicyOverride,
		Metrics:              metrics,
	}

	req := ctrl.Request{
		NamespacedName: types.NamespacedName{
			Namespace: "argocd",
			Name:      "name",
		},
	}

	// Verify that on validation error, no error is returned, but the object is requeued
	resCreate, err := r.Reconcile(context.Background(), req)
	require.NoError(t, err)
	assert.Equal(t, time.Duration(0), resCreate.RequeueAfter)

	var app v1alpha1.Application

	// make sure good app got created
	err = r.Client.Get(context.TODO(), crtclient.ObjectKey{Namespace: "argocd", Name: "good-cluster"}, &app)
	require.NoError(t, err)
	assert.Equal(t, "good-cluster", app.Name)

	// Update resource
	var retrievedApplicationSet v1alpha1.ApplicationSet
	err = r.Client.Get(context.TODO(), crtclient.ObjectKey{Namespace: "argocd", Name: "name"}, &retrievedApplicationSet)
	require.NoError(t, err)

	retrievedApplicationSet.Spec.Template.Annotations = map[string]string{"annotation-key": "annotation-value"}
	retrievedApplicationSet.Spec.Template.Labels = map[string]string{"label-key": "label-value"}

	retrievedApplicationSet.Spec.Template.Spec.Source.Helm = &v1alpha1.ApplicationSourceHelm{
		Values: "global.test: test",
	}

	err = r.Client.Update(context.TODO(), &retrievedApplicationSet)
	require.NoError(t, err)

	resUpdate, err := r.Reconcile(context.Background(), req)
	require.NoError(t, err)

	err = r.Client.Get(context.TODO(), crtclient.ObjectKey{Namespace: "argocd", Name: "good-cluster"}, &app)
	require.NoError(t, err)
	assert.Equal(t, time.Duration(0), resUpdate.RequeueAfter)
	assert.Equal(t, "good-cluster", app.Name)

	return app
}

func TestUpdateNotPerformedWithSyncPolicyCreateOnly(t *testing.T) {
	applicationsSyncPolicy := v1alpha1.ApplicationsSyncPolicyCreateOnly

	app := applicationsUpdateSyncPolicyTest(t, applicationsSyncPolicy, 1, true)

	assert.Nil(t, app.Spec.Source.Helm)
	assert.Nil(t, app.ObjectMeta.Annotations)
}

func TestUpdateNotPerformedWithSyncPolicyCreateDelete(t *testing.T) {
	applicationsSyncPolicy := v1alpha1.ApplicationsSyncPolicyCreateDelete

	app := applicationsUpdateSyncPolicyTest(t, applicationsSyncPolicy, 1, true)

	assert.Nil(t, app.Spec.Source.Helm)
	assert.Nil(t, app.ObjectMeta.Annotations)
}

func TestUpdatePerformedWithSyncPolicyCreateUpdate(t *testing.T) {
	applicationsSyncPolicy := v1alpha1.ApplicationsSyncPolicyCreateUpdate

	app := applicationsUpdateSyncPolicyTest(t, applicationsSyncPolicy, 2, true)

	assert.Equal(t, "global.test: test", app.Spec.Source.Helm.Values)
	assert.Equal(t, map[string]string{"annotation-key": "annotation-value"}, app.ObjectMeta.Annotations)
	assert.Equal(t, map[string]string{"label-key": "label-value"}, app.ObjectMeta.Labels)
}

func TestUpdatePerformedWithSyncPolicySync(t *testing.T) {
	applicationsSyncPolicy := v1alpha1.ApplicationsSyncPolicySync

	app := applicationsUpdateSyncPolicyTest(t, applicationsSyncPolicy, 2, true)

	assert.Equal(t, "global.test: test", app.Spec.Source.Helm.Values)
	assert.Equal(t, map[string]string{"annotation-key": "annotation-value"}, app.ObjectMeta.Annotations)
	assert.Equal(t, map[string]string{"label-key": "label-value"}, app.ObjectMeta.Labels)
}

func TestUpdatePerformedWithSyncPolicyCreateOnlyAndAllowPolicyOverrideFalse(t *testing.T) {
	applicationsSyncPolicy := v1alpha1.ApplicationsSyncPolicyCreateOnly

	app := applicationsUpdateSyncPolicyTest(t, applicationsSyncPolicy, 2, false)

	assert.Equal(t, "global.test: test", app.Spec.Source.Helm.Values)
	assert.Equal(t, map[string]string{"annotation-key": "annotation-value"}, app.ObjectMeta.Annotations)
	assert.Equal(t, map[string]string{"label-key": "label-value"}, app.ObjectMeta.Labels)
}

func applicationsDeleteSyncPolicyTest(t *testing.T, applicationsSyncPolicy v1alpha1.ApplicationsSyncPolicy, recordBuffer int, allowPolicyOverride bool) v1alpha1.ApplicationList {
	t.Helper()
	scheme := runtime.NewScheme()
	err := v1alpha1.AddToScheme(scheme)
	require.NoError(t, err)

	defaultProject := v1alpha1.AppProject{
		ObjectMeta: metav1.ObjectMeta{Name: "default", Namespace: "argocd"},
		Spec:       v1alpha1.AppProjectSpec{SourceRepos: []string{"*"}, Destinations: []v1alpha1.ApplicationDestination{{Namespace: "*", Server: "https://good-cluster"}}},
	}
	appSet := v1alpha1.ApplicationSet{
		ObjectMeta: metav1.ObjectMeta{
			Name:      "name",
			Namespace: "argocd",
		},
		Spec: v1alpha1.ApplicationSetSpec{
			Generators: []v1alpha1.ApplicationSetGenerator{
				{
					List: &v1alpha1.ListGenerator{
						Elements: []apiextensionsv1.JSON{{
							Raw: []byte(`{"cluster": "good-cluster","url": "https://good-cluster"}`),
						}},
					},
				},
			},
			SyncPolicy: &v1alpha1.ApplicationSetSyncPolicy{
				ApplicationsSync: &applicationsSyncPolicy,
			},
			Template: v1alpha1.ApplicationSetTemplate{
				ApplicationSetTemplateMeta: v1alpha1.ApplicationSetTemplateMeta{
					Name:      "{{cluster}}",
					Namespace: "argocd",
				},
				Spec: v1alpha1.ApplicationSpec{
					Source:      &v1alpha1.ApplicationSource{RepoURL: "https://github.com/argoproj/argocd-example-apps", Path: "guestbook"},
					Project:     "default",
					Destination: v1alpha1.ApplicationDestination{Server: "{{url}}"},
				},
			},
		},
	}

	secret := &corev1.Secret{
		ObjectMeta: metav1.ObjectMeta{
			Name:      "my-cluster",
			Namespace: "argocd",
			Labels: map[string]string{
				argocommon.LabelKeySecretType: argocommon.LabelValueSecretTypeCluster,
			},
		},
		Data: map[string][]byte{
			// Since this test requires the cluster to be an invalid destination, we
			// always return a cluster named 'my-cluster2' (different from app 'my-cluster', above)
			"name":   []byte("good-cluster"),
			"server": []byte("https://good-cluster"),
			"config": []byte("{\"username\":\"foo\",\"password\":\"foo\"}"),
		},
	}

	kubeclientset := getDefaultTestClientSet(secret)

	client := fake.NewClientBuilder().WithScheme(scheme).WithObjects(&appSet, &defaultProject).WithStatusSubresource(&appSet).WithIndex(&v1alpha1.Application{}, ".metadata.controller", appControllerIndexer).Build()
	metrics := appsetmetrics.NewFakeAppsetMetrics()

	argodb := db.NewDB("argocd", settings.NewSettingsManager(context.TODO(), kubeclientset, "argocd"), kubeclientset)

	r := ApplicationSetReconciler{
		Client:   client,
		Scheme:   scheme,
		Renderer: &utils.Render{},
		Recorder: record.NewFakeRecorder(recordBuffer),
		Generators: map[string]generators.Generator{
			"List": generators.NewListGenerator(),
		},
		ArgoDB:               argodb,
		ArgoCDNamespace:      "argocd",
		KubeClientset:        kubeclientset,
		Policy:               v1alpha1.ApplicationsSyncPolicySync,
		EnablePolicyOverride: allowPolicyOverride,
		Metrics:              metrics,
	}

	req := ctrl.Request{
		NamespacedName: types.NamespacedName{
			Namespace: "argocd",
			Name:      "name",
		},
	}

	// Verify that on validation error, no error is returned, but the object is requeued
	resCreate, err := r.Reconcile(context.Background(), req)
	require.NoError(t, err)
	assert.Equal(t, time.Duration(0), resCreate.RequeueAfter)

	var app v1alpha1.Application

	// make sure good app got created
	err = r.Client.Get(context.TODO(), crtclient.ObjectKey{Namespace: "argocd", Name: "good-cluster"}, &app)
	require.NoError(t, err)
	assert.Equal(t, "good-cluster", app.Name)

	// Update resource
	var retrievedApplicationSet v1alpha1.ApplicationSet
	err = r.Client.Get(context.TODO(), crtclient.ObjectKey{Namespace: "argocd", Name: "name"}, &retrievedApplicationSet)
	require.NoError(t, err)
	retrievedApplicationSet.Spec.Generators = []v1alpha1.ApplicationSetGenerator{
		{
			List: &v1alpha1.ListGenerator{
				Elements: []apiextensionsv1.JSON{},
			},
		},
	}

	err = r.Client.Update(context.TODO(), &retrievedApplicationSet)
	require.NoError(t, err)

	resUpdate, err := r.Reconcile(context.Background(), req)
	require.NoError(t, err)

	var apps v1alpha1.ApplicationList

	err = r.Client.List(context.TODO(), &apps)
	require.NoError(t, err)
	assert.Equal(t, time.Duration(0), resUpdate.RequeueAfter)

	return apps
}

func TestDeleteNotPerformedWithSyncPolicyCreateOnly(t *testing.T) {
	applicationsSyncPolicy := v1alpha1.ApplicationsSyncPolicyCreateOnly

	apps := applicationsDeleteSyncPolicyTest(t, applicationsSyncPolicy, 1, true)

	assert.Equal(t, "good-cluster", apps.Items[0].Name)
}

func TestDeleteNotPerformedWithSyncPolicyCreateUpdate(t *testing.T) {
	applicationsSyncPolicy := v1alpha1.ApplicationsSyncPolicyCreateUpdate

	apps := applicationsDeleteSyncPolicyTest(t, applicationsSyncPolicy, 2, true)

	assert.Equal(t, "good-cluster", apps.Items[0].Name)
}

func TestDeletePerformedWithSyncPolicyCreateDelete(t *testing.T) {
	applicationsSyncPolicy := v1alpha1.ApplicationsSyncPolicyCreateDelete

	apps := applicationsDeleteSyncPolicyTest(t, applicationsSyncPolicy, 3, true)

	assert.NotNil(t, apps.Items[0].DeletionTimestamp)
}

func TestDeletePerformedWithSyncPolicySync(t *testing.T) {
	applicationsSyncPolicy := v1alpha1.ApplicationsSyncPolicySync

	apps := applicationsDeleteSyncPolicyTest(t, applicationsSyncPolicy, 3, true)

	assert.NotNil(t, apps.Items[0].DeletionTimestamp)
}

func TestDeletePerformedWithSyncPolicyCreateOnlyAndAllowPolicyOverrideFalse(t *testing.T) {
	applicationsSyncPolicy := v1alpha1.ApplicationsSyncPolicyCreateOnly

	apps := applicationsDeleteSyncPolicyTest(t, applicationsSyncPolicy, 3, false)

	assert.NotNil(t, apps.Items[0].DeletionTimestamp)
}

func TestPolicies(t *testing.T) {
	scheme := runtime.NewScheme()
	err := v1alpha1.AddToScheme(scheme)
	require.NoError(t, err)

	defaultProject := v1alpha1.AppProject{
		ObjectMeta: metav1.ObjectMeta{Name: "default", Namespace: "argocd"},
		Spec:       v1alpha1.AppProjectSpec{SourceRepos: []string{"*"}, Destinations: []v1alpha1.ApplicationDestination{{Namespace: "*", Server: "https://kubernetes.default.svc"}}},
	}

	kubeclientset := getDefaultTestClientSet()

	for _, c := range []struct {
		name          string
		policyName    string
		allowedUpdate bool
		allowedDelete bool
	}{
		{
			name:          "Apps are allowed to update and delete",
			policyName:    "sync",
			allowedUpdate: true,
			allowedDelete: true,
		},
		{
			name:          "Apps are not allowed to update and delete",
			policyName:    "create-only",
			allowedUpdate: false,
			allowedDelete: false,
		},
		{
			name:          "Apps are allowed to update, not allowed to delete",
			policyName:    "create-update",
			allowedUpdate: true,
			allowedDelete: false,
		},
		{
			name:          "Apps are allowed to delete, not allowed to update",
			policyName:    "create-delete",
			allowedUpdate: false,
			allowedDelete: true,
		},
	} {
		t.Run(c.name, func(t *testing.T) {
			policy := utils.Policies[c.policyName]
			assert.NotNil(t, policy)

			appSet := v1alpha1.ApplicationSet{
				ObjectMeta: metav1.ObjectMeta{
					Name:      "name",
					Namespace: "argocd",
				},
				Spec: v1alpha1.ApplicationSetSpec{
					GoTemplate: true,
					Generators: []v1alpha1.ApplicationSetGenerator{
						{
							List: &v1alpha1.ListGenerator{
								Elements: []apiextensionsv1.JSON{
									{
										Raw: []byte(`{"name": "my-app"}`),
									},
								},
							},
						},
					},
					Template: v1alpha1.ApplicationSetTemplate{
						ApplicationSetTemplateMeta: v1alpha1.ApplicationSetTemplateMeta{
							Name:      "{{.name}}",
							Namespace: "argocd",
							Annotations: map[string]string{
								"key": "value",
							},
						},
						Spec: v1alpha1.ApplicationSpec{
							Source:      &v1alpha1.ApplicationSource{RepoURL: "https://github.com/argoproj/argocd-example-apps", Path: "guestbook"},
							Project:     "default",
							Destination: v1alpha1.ApplicationDestination{Server: "https://kubernetes.default.svc"},
						},
					},
				},
			}

			client := fake.NewClientBuilder().WithScheme(scheme).WithObjects(&appSet, &defaultProject).WithStatusSubresource(&appSet).WithIndex(&v1alpha1.Application{}, ".metadata.controller", appControllerIndexer).Build()
			metrics := appsetmetrics.NewFakeAppsetMetrics()

			argodb := db.NewDB("argocd", settings.NewSettingsManager(context.TODO(), kubeclientset, "argocd"), kubeclientset)

			r := ApplicationSetReconciler{
				Client:   client,
				Scheme:   scheme,
				Renderer: &utils.Render{},
				Recorder: record.NewFakeRecorder(10),
				Generators: map[string]generators.Generator{
					"List": generators.NewListGenerator(),
				},
				ArgoDB:          argodb,
				ArgoCDNamespace: "argocd",
				KubeClientset:   kubeclientset,
				Policy:          policy,
				Metrics:         metrics,
			}

			req := ctrl.Request{
				NamespacedName: types.NamespacedName{
					Namespace: "argocd",
					Name:      "name",
				},
			}

			// Check if Application is created
			res, err := r.Reconcile(context.Background(), req)
			require.NoError(t, err)
			assert.Equal(t, time.Duration(0), res.RequeueAfter)

			var app v1alpha1.Application
			err = r.Client.Get(context.TODO(), crtclient.ObjectKey{Namespace: "argocd", Name: "my-app"}, &app)
			require.NoError(t, err)
			assert.Equal(t, "value", app.Annotations["key"])

			// Check if Application is updated
			app.Annotations["key"] = "edited"
			err = r.Client.Update(context.TODO(), &app)
			require.NoError(t, err)

			res, err = r.Reconcile(context.Background(), req)
			require.NoError(t, err)
			assert.Equal(t, time.Duration(0), res.RequeueAfter)

			err = r.Client.Get(context.TODO(), crtclient.ObjectKey{Namespace: "argocd", Name: "my-app"}, &app)
			require.NoError(t, err)

			if c.allowedUpdate {
				assert.Equal(t, "value", app.Annotations["key"])
			} else {
				assert.Equal(t, "edited", app.Annotations["key"])
			}

			// Check if Application is deleted
			err = r.Client.Get(context.TODO(), crtclient.ObjectKey{Namespace: "argocd", Name: "name"}, &appSet)
			require.NoError(t, err)
			appSet.Spec.Generators[0] = v1alpha1.ApplicationSetGenerator{
				List: &v1alpha1.ListGenerator{
					Elements: []apiextensionsv1.JSON{},
				},
			}
			err = r.Client.Update(context.TODO(), &appSet)
			require.NoError(t, err)

			res, err = r.Reconcile(context.Background(), req)
			require.NoError(t, err)
			assert.Equal(t, time.Duration(0), res.RequeueAfter)

			err = r.Client.Get(context.TODO(), crtclient.ObjectKey{Namespace: "argocd", Name: "my-app"}, &app)
			require.NoError(t, err)
			if c.allowedDelete {
				assert.NotNil(t, app.DeletionTimestamp)
			} else {
				assert.Nil(t, app.DeletionTimestamp)
			}
		})
	}
}

func TestSetApplicationSetApplicationStatus(t *testing.T) {
	scheme := runtime.NewScheme()
	err := v1alpha1.AddToScheme(scheme)
	require.NoError(t, err)

	kubeclientset := kubefake.NewSimpleClientset([]runtime.Object{}...)

	for _, cc := range []struct {
		name                string
		appSet              v1alpha1.ApplicationSet
		appStatuses         []v1alpha1.ApplicationSetApplicationStatus
		expectedAppStatuses []v1alpha1.ApplicationSetApplicationStatus
	}{
		{
			name: "sets a single appstatus",
			appSet: v1alpha1.ApplicationSet{
				ObjectMeta: metav1.ObjectMeta{
					Name:      "name",
					Namespace: "argocd",
				},
				Spec: v1alpha1.ApplicationSetSpec{
					Generators: []v1alpha1.ApplicationSetGenerator{
						{List: &v1alpha1.ListGenerator{
							Elements: []apiextensionsv1.JSON{{
								Raw: []byte(`{"cluster": "my-cluster","url": "https://kubernetes.default.svc"}`),
							}},
						}},
					},
					Template: v1alpha1.ApplicationSetTemplate{},
				},
			},
			appStatuses: []v1alpha1.ApplicationSetApplicationStatus{
				{
					Application: "app1",
					Message:     "testing SetApplicationSetApplicationStatus to Healthy",
					Status:      "Healthy",
				},
			},
			expectedAppStatuses: []v1alpha1.ApplicationSetApplicationStatus{
				{
					Application: "app1",
					Message:     "testing SetApplicationSetApplicationStatus to Healthy",
					Status:      "Healthy",
				},
			},
		},
		{
			name: "removes an appstatus",
			appSet: v1alpha1.ApplicationSet{
				ObjectMeta: metav1.ObjectMeta{
					Name:      "name",
					Namespace: "argocd",
				},
				Spec: v1alpha1.ApplicationSetSpec{
					Generators: []v1alpha1.ApplicationSetGenerator{
						{List: &v1alpha1.ListGenerator{
							Elements: []apiextensionsv1.JSON{{
								Raw: []byte(`{"cluster": "my-cluster","url": "https://kubernetes.default.svc"}`),
							}},
						}},
					},
					Template: v1alpha1.ApplicationSetTemplate{},
				},
				Status: v1alpha1.ApplicationSetStatus{
					ApplicationStatus: []v1alpha1.ApplicationSetApplicationStatus{
						{
							Application: "app1",
							Message:     "testing SetApplicationSetApplicationStatus to Healthy",
							Status:      "Healthy",
						},
					},
				},
			},
			appStatuses:         []v1alpha1.ApplicationSetApplicationStatus{},
			expectedAppStatuses: nil,
		},
	} {
		t.Run(cc.name, func(t *testing.T) {
			client := fake.NewClientBuilder().WithScheme(scheme).WithObjects(&cc.appSet).WithStatusSubresource(&cc.appSet).Build()
			metrics := appsetmetrics.NewFakeAppsetMetrics()

			argodb := db.NewDB("argocd", settings.NewSettingsManager(context.TODO(), kubeclientset, "argocd"), kubeclientset)

			r := ApplicationSetReconciler{
				Client:   client,
				Scheme:   scheme,
				Renderer: &utils.Render{},
				Recorder: record.NewFakeRecorder(1),
				Generators: map[string]generators.Generator{
					"List": generators.NewListGenerator(),
				},
				ArgoDB:        argodb,
				KubeClientset: kubeclientset,
				Metrics:       metrics,
			}

			err = r.setAppSetApplicationStatus(context.TODO(), log.NewEntry(log.StandardLogger()), &cc.appSet, cc.appStatuses)
			require.NoError(t, err)

			assert.Equal(t, cc.expectedAppStatuses, cc.appSet.Status.ApplicationStatus)
		})
	}
}

func TestBuildAppDependencyList(t *testing.T) {
	scheme := runtime.NewScheme()
	err := v1alpha1.AddToScheme(scheme)
	require.NoError(t, err)

	client := fake.NewClientBuilder().WithScheme(scheme).Build()
	metrics := appsetmetrics.NewFakeAppsetMetrics()

	for _, cc := range []struct {
		name            string
		appSet          v1alpha1.ApplicationSet
		apps            []v1alpha1.Application
		expectedList    [][]string
		expectedStepMap map[string]int
	}{
		{
			name: "handles an empty set of applications and no strategy",
			appSet: v1alpha1.ApplicationSet{
				ObjectMeta: metav1.ObjectMeta{
					Name:      "name",
					Namespace: "argocd",
				},
				Spec: v1alpha1.ApplicationSetSpec{},
			},
			apps:            []v1alpha1.Application{},
			expectedList:    [][]string{},
			expectedStepMap: map[string]int{},
		},
		{
			name: "handles an empty set of applications and ignores AllAtOnce strategy",
			appSet: v1alpha1.ApplicationSet{
				ObjectMeta: metav1.ObjectMeta{
					Name:      "name",
					Namespace: "argocd",
				},
				Spec: v1alpha1.ApplicationSetSpec{
					Strategy: &v1alpha1.ApplicationSetStrategy{
						Type: "AllAtOnce",
					},
				},
			},
			apps:            []v1alpha1.Application{},
			expectedList:    [][]string{},
			expectedStepMap: map[string]int{},
		},
		{
			name: "handles an empty set of applications with good 'In' selectors",
			appSet: v1alpha1.ApplicationSet{
				ObjectMeta: metav1.ObjectMeta{
					Name:      "name",
					Namespace: "argocd",
				},
				Spec: v1alpha1.ApplicationSetSpec{
					Strategy: &v1alpha1.ApplicationSetStrategy{
						Type: "RollingSync",
						RollingSync: &v1alpha1.ApplicationSetRolloutStrategy{
							Steps: []v1alpha1.ApplicationSetRolloutStep{
								{
									MatchExpressions: []v1alpha1.ApplicationMatchExpression{
										{
											Key:      "env",
											Operator: "In",
											Values: []string{
												"dev",
											},
										},
									},
								},
							},
						},
					},
				},
			},
			apps: []v1alpha1.Application{},
			expectedList: [][]string{
				{},
			},
			expectedStepMap: map[string]int{},
		},
		{
			name: "handles selecting 1 application with 1 'In' selector",
			appSet: v1alpha1.ApplicationSet{
				ObjectMeta: metav1.ObjectMeta{
					Name:      "name",
					Namespace: "argocd",
				},
				Spec: v1alpha1.ApplicationSetSpec{
					Strategy: &v1alpha1.ApplicationSetStrategy{
						Type: "RollingSync",
						RollingSync: &v1alpha1.ApplicationSetRolloutStrategy{
							Steps: []v1alpha1.ApplicationSetRolloutStep{
								{
									MatchExpressions: []v1alpha1.ApplicationMatchExpression{
										{
											Key:      "env",
											Operator: "In",
											Values: []string{
												"dev",
											},
										},
									},
								},
							},
						},
					},
				},
			},
			apps: []v1alpha1.Application{
				{
					ObjectMeta: metav1.ObjectMeta{
						Name: "app-dev",
						Labels: map[string]string{
							"env": "dev",
						},
					},
				},
			},
			expectedList: [][]string{
				{"app-dev"},
			},
			expectedStepMap: map[string]int{
				"app-dev": 0,
			},
		},
		{
			name: "handles 'In' selectors that select no applications",
			appSet: v1alpha1.ApplicationSet{
				ObjectMeta: metav1.ObjectMeta{
					Name:      "name",
					Namespace: "argocd",
				},
				Spec: v1alpha1.ApplicationSetSpec{
					Strategy: &v1alpha1.ApplicationSetStrategy{
						Type: "RollingSync",
						RollingSync: &v1alpha1.ApplicationSetRolloutStrategy{
							Steps: []v1alpha1.ApplicationSetRolloutStep{
								{
									MatchExpressions: []v1alpha1.ApplicationMatchExpression{
										{
											Key:      "env",
											Operator: "In",
											Values: []string{
												"dev",
											},
										},
									},
								},
								{
									MatchExpressions: []v1alpha1.ApplicationMatchExpression{
										{
											Key:      "env",
											Operator: "In",
											Values: []string{
												"qa",
											},
										},
									},
								},
								{
									MatchExpressions: []v1alpha1.ApplicationMatchExpression{
										{
											Key:      "env",
											Operator: "In",
											Values: []string{
												"prod",
											},
										},
									},
								},
							},
						},
					},
				},
			},
			apps: []v1alpha1.Application{
				{
					ObjectMeta: metav1.ObjectMeta{
						Name: "app-qa",
						Labels: map[string]string{
							"env": "qa",
						},
					},
				},
				{
					ObjectMeta: metav1.ObjectMeta{
						Name: "app-prod",
						Labels: map[string]string{
							"env": "prod",
						},
					},
				},
			},
			expectedList: [][]string{
				{},
				{"app-qa"},
				{"app-prod"},
			},
			expectedStepMap: map[string]int{
				"app-qa":   1,
				"app-prod": 2,
			},
		},
		{
			name: "multiple 'In' selectors in the same matchExpression only select Applications that match all selectors",
			appSet: v1alpha1.ApplicationSet{
				ObjectMeta: metav1.ObjectMeta{
					Name:      "name",
					Namespace: "argocd",
				},
				Spec: v1alpha1.ApplicationSetSpec{
					Strategy: &v1alpha1.ApplicationSetStrategy{
						Type: "RollingSync",
						RollingSync: &v1alpha1.ApplicationSetRolloutStrategy{
							Steps: []v1alpha1.ApplicationSetRolloutStep{
								{
									MatchExpressions: []v1alpha1.ApplicationMatchExpression{
										{
											Key:      "region",
											Operator: "In",
											Values: []string{
												"us-east-2",
											},
										},
										{
											Key:      "env",
											Operator: "In",
											Values: []string{
												"qa",
											},
										},
									},
								},
							},
						},
					},
				},
			},
			apps: []v1alpha1.Application{
				{
					ObjectMeta: metav1.ObjectMeta{
						Name: "app-qa1",
						Labels: map[string]string{
							"env": "qa",
						},
					},
				},
				{
					ObjectMeta: metav1.ObjectMeta{
						Name: "app-qa2",
						Labels: map[string]string{
							"env":    "qa",
							"region": "us-east-2",
						},
					},
				},
			},
			expectedList: [][]string{
				{"app-qa2"},
			},
			expectedStepMap: map[string]int{
				"app-qa2": 0,
			},
		},
		{
			name: "multiple values in the same 'In' matchExpression can match on any value",
			appSet: v1alpha1.ApplicationSet{
				ObjectMeta: metav1.ObjectMeta{
					Name:      "name",
					Namespace: "argocd",
				},
				Spec: v1alpha1.ApplicationSetSpec{
					Strategy: &v1alpha1.ApplicationSetStrategy{
						Type: "RollingSync",
						RollingSync: &v1alpha1.ApplicationSetRolloutStrategy{
							Steps: []v1alpha1.ApplicationSetRolloutStep{
								{
									MatchExpressions: []v1alpha1.ApplicationMatchExpression{
										{
											Key:      "env",
											Operator: "In",
											Values: []string{
												"qa",
												"prod",
											},
										},
									},
								},
							},
						},
					},
				},
			},
			apps: []v1alpha1.Application{
				{
					ObjectMeta: metav1.ObjectMeta{
						Name: "app-dev",
						Labels: map[string]string{
							"env": "dev",
						},
					},
				},
				{
					ObjectMeta: metav1.ObjectMeta{
						Name: "app-qa",
						Labels: map[string]string{
							"env": "qa",
						},
					},
				},
				{
					ObjectMeta: metav1.ObjectMeta{
						Name: "app-prod",
						Labels: map[string]string{
							"env":    "prod",
							"region": "us-east-2",
						},
					},
				},
			},
			expectedList: [][]string{
				{"app-qa", "app-prod"},
			},
			expectedStepMap: map[string]int{
				"app-qa":   0,
				"app-prod": 0,
			},
		},
		{
			name: "handles an empty set of applications with good 'NotIn' selectors",
			appSet: v1alpha1.ApplicationSet{
				ObjectMeta: metav1.ObjectMeta{
					Name:      "name",
					Namespace: "argocd",
				},
				Spec: v1alpha1.ApplicationSetSpec{
					Strategy: &v1alpha1.ApplicationSetStrategy{
						Type: "RollingSync",
						RollingSync: &v1alpha1.ApplicationSetRolloutStrategy{
							Steps: []v1alpha1.ApplicationSetRolloutStep{
								{
									MatchExpressions: []v1alpha1.ApplicationMatchExpression{
										{
											Key:      "env",
											Operator: "In",
											Values: []string{
												"dev",
											},
										},
									},
								},
							},
						},
					},
				},
			},
			apps: []v1alpha1.Application{},
			expectedList: [][]string{
				{},
			},
			expectedStepMap: map[string]int{},
		},
		{
			name: "selects 1 application with 1 'NotIn' selector",
			appSet: v1alpha1.ApplicationSet{
				ObjectMeta: metav1.ObjectMeta{
					Name:      "name",
					Namespace: "argocd",
				},
				Spec: v1alpha1.ApplicationSetSpec{
					Strategy: &v1alpha1.ApplicationSetStrategy{
						Type: "RollingSync",
						RollingSync: &v1alpha1.ApplicationSetRolloutStrategy{
							Steps: []v1alpha1.ApplicationSetRolloutStep{
								{
									MatchExpressions: []v1alpha1.ApplicationMatchExpression{
										{
											Key:      "env",
											Operator: "NotIn",
											Values: []string{
												"qa",
											},
										},
									},
								},
							},
						},
					},
				},
			},
			apps: []v1alpha1.Application{
				{
					ObjectMeta: metav1.ObjectMeta{
						Name: "app-dev",
						Labels: map[string]string{
							"env": "dev",
						},
					},
				},
			},
			expectedList: [][]string{
				{"app-dev"},
			},
			expectedStepMap: map[string]int{
				"app-dev": 0,
			},
		},
		{
			name: "'NotIn' selectors that select no applications",
			appSet: v1alpha1.ApplicationSet{
				ObjectMeta: metav1.ObjectMeta{
					Name:      "name",
					Namespace: "argocd",
				},
				Spec: v1alpha1.ApplicationSetSpec{
					Strategy: &v1alpha1.ApplicationSetStrategy{
						Type: "RollingSync",
						RollingSync: &v1alpha1.ApplicationSetRolloutStrategy{
							Steps: []v1alpha1.ApplicationSetRolloutStep{
								{
									MatchExpressions: []v1alpha1.ApplicationMatchExpression{
										{
											Key:      "env",
											Operator: "NotIn",
											Values: []string{
												"dev",
											},
										},
									},
								},
							},
						},
					},
				},
			},
			apps: []v1alpha1.Application{
				{
					ObjectMeta: metav1.ObjectMeta{
						Name: "app-qa",
						Labels: map[string]string{
							"env": "qa",
						},
					},
				},
				{
					ObjectMeta: metav1.ObjectMeta{
						Name: "app-prod",
						Labels: map[string]string{
							"env": "prod",
						},
					},
				},
			},
			expectedList: [][]string{
				{"app-qa", "app-prod"},
			},
			expectedStepMap: map[string]int{
				"app-qa":   0,
				"app-prod": 0,
			},
		},
		{
			name: "multiple 'NotIn' selectors remove Applications with mising labels on any match",
			appSet: v1alpha1.ApplicationSet{
				ObjectMeta: metav1.ObjectMeta{
					Name:      "name",
					Namespace: "argocd",
				},
				Spec: v1alpha1.ApplicationSetSpec{
					Strategy: &v1alpha1.ApplicationSetStrategy{
						Type: "RollingSync",
						RollingSync: &v1alpha1.ApplicationSetRolloutStrategy{
							Steps: []v1alpha1.ApplicationSetRolloutStep{
								{
									MatchExpressions: []v1alpha1.ApplicationMatchExpression{
										{
											Key:      "region",
											Operator: "NotIn",
											Values: []string{
												"us-east-2",
											},
										},
										{
											Key:      "env",
											Operator: "NotIn",
											Values: []string{
												"qa",
											},
										},
									},
								},
							},
						},
					},
				},
			},
			apps: []v1alpha1.Application{
				{
					ObjectMeta: metav1.ObjectMeta{
						Name: "app-qa1",
						Labels: map[string]string{
							"env": "qa",
						},
					},
				},
				{
					ObjectMeta: metav1.ObjectMeta{
						Name: "app-qa2",
						Labels: map[string]string{
							"env":    "qa",
							"region": "us-east-2",
						},
					},
				},
			},
			expectedList: [][]string{
				{},
			},
			expectedStepMap: map[string]int{},
		},
		{
			name: "multiple 'NotIn' selectors filter all matching Applications",
			appSet: v1alpha1.ApplicationSet{
				ObjectMeta: metav1.ObjectMeta{
					Name:      "name",
					Namespace: "argocd",
				},
				Spec: v1alpha1.ApplicationSetSpec{
					Strategy: &v1alpha1.ApplicationSetStrategy{
						Type: "RollingSync",
						RollingSync: &v1alpha1.ApplicationSetRolloutStrategy{
							Steps: []v1alpha1.ApplicationSetRolloutStep{
								{
									MatchExpressions: []v1alpha1.ApplicationMatchExpression{
										{
											Key:      "region",
											Operator: "NotIn",
											Values: []string{
												"us-east-2",
											},
										},
										{
											Key:      "env",
											Operator: "NotIn",
											Values: []string{
												"qa",
											},
										},
									},
								},
							},
						},
					},
				},
			},
			apps: []v1alpha1.Application{
				{
					ObjectMeta: metav1.ObjectMeta{
						Name: "app-qa1",
						Labels: map[string]string{
							"env":    "qa",
							"region": "us-east-1",
						},
					},
				},
				{
					ObjectMeta: metav1.ObjectMeta{
						Name: "app-qa2",
						Labels: map[string]string{
							"env":    "qa",
							"region": "us-east-2",
						},
					},
				},
				{
					ObjectMeta: metav1.ObjectMeta{
						Name: "app-prod1",
						Labels: map[string]string{
							"env":    "prod",
							"region": "us-east-1",
						},
					},
				},
				{
					ObjectMeta: metav1.ObjectMeta{
						Name: "app-prod2",
						Labels: map[string]string{
							"env":    "prod",
							"region": "us-east-2",
						},
					},
				},
			},
			expectedList: [][]string{
				{"app-prod1"},
			},
			expectedStepMap: map[string]int{
				"app-prod1": 0,
			},
		},
		{
			name: "multiple values in the same 'NotIn' matchExpression exclude a match from any value",
			appSet: v1alpha1.ApplicationSet{
				ObjectMeta: metav1.ObjectMeta{
					Name:      "name",
					Namespace: "argocd",
				},
				Spec: v1alpha1.ApplicationSetSpec{
					Strategy: &v1alpha1.ApplicationSetStrategy{
						Type: "RollingSync",
						RollingSync: &v1alpha1.ApplicationSetRolloutStrategy{
							Steps: []v1alpha1.ApplicationSetRolloutStep{
								{
									MatchExpressions: []v1alpha1.ApplicationMatchExpression{
										{
											Key:      "env",
											Operator: "NotIn",
											Values: []string{
												"qa",
												"prod",
											},
										},
									},
								},
							},
						},
					},
				},
			},
			apps: []v1alpha1.Application{
				{
					ObjectMeta: metav1.ObjectMeta{
						Name: "app-dev",
						Labels: map[string]string{
							"env": "dev",
						},
					},
				},
				{
					ObjectMeta: metav1.ObjectMeta{
						Name: "app-qa",
						Labels: map[string]string{
							"env": "qa",
						},
					},
				},
				{
					ObjectMeta: metav1.ObjectMeta{
						Name: "app-prod",
						Labels: map[string]string{
							"env":    "prod",
							"region": "us-east-2",
						},
					},
				},
			},
			expectedList: [][]string{
				{"app-dev"},
			},
			expectedStepMap: map[string]int{
				"app-dev": 0,
			},
		},
		{
			name: "in a mix of 'In' and 'NotIn' selectors, 'NotIn' takes precedence",
			appSet: v1alpha1.ApplicationSet{
				ObjectMeta: metav1.ObjectMeta{
					Name:      "name",
					Namespace: "argocd",
				},
				Spec: v1alpha1.ApplicationSetSpec{
					Strategy: &v1alpha1.ApplicationSetStrategy{
						Type: "RollingSync",
						RollingSync: &v1alpha1.ApplicationSetRolloutStrategy{
							Steps: []v1alpha1.ApplicationSetRolloutStep{
								{
									MatchExpressions: []v1alpha1.ApplicationMatchExpression{
										{
											Key:      "env",
											Operator: "In",
											Values: []string{
												"qa",
												"prod",
											},
										},
										{
											Key:      "region",
											Operator: "NotIn",
											Values: []string{
												"us-west-2",
											},
										},
									},
								},
							},
						},
					},
				},
			},
			apps: []v1alpha1.Application{
				{
					ObjectMeta: metav1.ObjectMeta{
						Name: "app-dev",
						Labels: map[string]string{
							"env": "dev",
						},
					},
				},
				{
					ObjectMeta: metav1.ObjectMeta{
						Name: "app-qa1",
						Labels: map[string]string{
							"env":    "qa",
							"region": "us-west-2",
						},
					},
				},
				{
					ObjectMeta: metav1.ObjectMeta{
						Name: "app-qa2",
						Labels: map[string]string{
							"env":    "qa",
							"region": "us-east-2",
						},
					},
				},
			},
			expectedList: [][]string{
				{"app-qa2"},
			},
			expectedStepMap: map[string]int{
				"app-qa2": 0,
			},
		},
	} {
		t.Run(cc.name, func(t *testing.T) {
			kubeclientset := kubefake.NewSimpleClientset([]runtime.Object{}...)

			argodb := db.NewDB("argocd", settings.NewSettingsManager(context.TODO(), kubeclientset, "argocd"), kubeclientset)

			r := ApplicationSetReconciler{
				Client:        client,
				Scheme:        scheme,
				Recorder:      record.NewFakeRecorder(1),
				Generators:    map[string]generators.Generator{},
				ArgoDB:        argodb,
				KubeClientset: kubeclientset,
				Metrics:       metrics,
			}

			appDependencyList, appStepMap := r.buildAppDependencyList(log.NewEntry(log.StandardLogger()), cc.appSet, cc.apps)
			assert.Equal(t, cc.expectedList, appDependencyList, "expected appDependencyList did not match actual")
			assert.Equal(t, cc.expectedStepMap, appStepMap, "expected appStepMap did not match actual")
		})
	}
}

func TestBuildAppSyncMap(t *testing.T) {
	scheme := runtime.NewScheme()
	err := v1alpha1.AddToScheme(scheme)
	require.NoError(t, err)

	client := fake.NewClientBuilder().WithScheme(scheme).Build()
	metrics := appsetmetrics.NewFakeAppsetMetrics()

	for _, cc := range []struct {
		name              string
		appSet            v1alpha1.ApplicationSet
		appMap            map[string]v1alpha1.Application
		appDependencyList [][]string
		expectedMap       map[string]bool
	}{
		{
			name: "handles an empty app dependency list",
			appSet: v1alpha1.ApplicationSet{
				ObjectMeta: metav1.ObjectMeta{
					Name:      "name",
					Namespace: "argocd",
				},
				Spec: v1alpha1.ApplicationSetSpec{
					Strategy: &v1alpha1.ApplicationSetStrategy{
						Type: "RollingSync",
						RollingSync: &v1alpha1.ApplicationSetRolloutStrategy{
							Steps: []v1alpha1.ApplicationSetRolloutStep{
								{
									MatchExpressions: []v1alpha1.ApplicationMatchExpression{},
								},
								{
									MatchExpressions: []v1alpha1.ApplicationMatchExpression{},
								},
							},
						},
					},
				},
			},
			appDependencyList: [][]string{},
			expectedMap:       map[string]bool{},
		},
		{
			name: "handles two applications with no statuses",
			appSet: v1alpha1.ApplicationSet{
				ObjectMeta: metav1.ObjectMeta{
					Name:      "name",
					Namespace: "argocd",
				},
				Spec: v1alpha1.ApplicationSetSpec{
					Strategy: &v1alpha1.ApplicationSetStrategy{
						Type: "RollingSync",
						RollingSync: &v1alpha1.ApplicationSetRolloutStrategy{
							Steps: []v1alpha1.ApplicationSetRolloutStep{
								{
									MatchExpressions: []v1alpha1.ApplicationMatchExpression{},
								},
								{
									MatchExpressions: []v1alpha1.ApplicationMatchExpression{},
								},
							},
						},
					},
				},
			},
			appDependencyList: [][]string{
				{"app1"},
				{"app2"},
			},
			expectedMap: map[string]bool{
				"app1": true,
				"app2": false,
			},
		},
		{
			name: "handles applications after an empty selection",
			appSet: v1alpha1.ApplicationSet{
				ObjectMeta: metav1.ObjectMeta{
					Name:      "name",
					Namespace: "argocd",
				},
				Spec: v1alpha1.ApplicationSetSpec{
					Strategy: &v1alpha1.ApplicationSetStrategy{
						Type: "RollingSync",
						RollingSync: &v1alpha1.ApplicationSetRolloutStrategy{
							Steps: []v1alpha1.ApplicationSetRolloutStep{
								{
									MatchExpressions: []v1alpha1.ApplicationMatchExpression{},
								},
								{
									MatchExpressions: []v1alpha1.ApplicationMatchExpression{},
								},
							},
						},
					},
				},
			},
			appDependencyList: [][]string{
				{},
				{"app1", "app2"},
			},
			expectedMap: map[string]bool{
				"app1": true,
				"app2": true,
			},
		},
		{
			name: "handles RollingSync applications that are healthy and have no changes",
			appSet: v1alpha1.ApplicationSet{
				ObjectMeta: metav1.ObjectMeta{
					Name:      "name",
					Namespace: "argocd",
				},
				Spec: v1alpha1.ApplicationSetSpec{
					Strategy: &v1alpha1.ApplicationSetStrategy{
						Type: "RollingSync",
						RollingSync: &v1alpha1.ApplicationSetRolloutStrategy{
							Steps: []v1alpha1.ApplicationSetRolloutStep{
								{
									MatchExpressions: []v1alpha1.ApplicationMatchExpression{},
								},
								{
									MatchExpressions: []v1alpha1.ApplicationMatchExpression{},
								},
							},
						},
					},
				},
				Status: v1alpha1.ApplicationSetStatus{
					ApplicationStatus: []v1alpha1.ApplicationSetApplicationStatus{
						{
							Application: "app1",
							Status:      "Healthy",
						},
						{
							Application: "app2",
							Status:      "Healthy",
						},
					},
				},
			},
			appMap: map[string]v1alpha1.Application{
				"app1": {
					ObjectMeta: metav1.ObjectMeta{
						Name: "app1",
					},
					Status: v1alpha1.ApplicationStatus{
						Health: v1alpha1.HealthStatus{
							Status: health.HealthStatusHealthy,
						},
						OperationState: &v1alpha1.OperationState{
							Phase: common.OperationSucceeded,
						},
						Sync: v1alpha1.SyncStatus{
							Status: v1alpha1.SyncStatusCodeSynced,
						},
					},
				},
				"app2": {
					ObjectMeta: metav1.ObjectMeta{
						Name: "app2",
					},
					Status: v1alpha1.ApplicationStatus{
						Health: v1alpha1.HealthStatus{
							Status: health.HealthStatusHealthy,
						},
						OperationState: &v1alpha1.OperationState{
							Phase: common.OperationSucceeded,
						},
						Sync: v1alpha1.SyncStatus{
							Status: v1alpha1.SyncStatusCodeSynced,
						},
					},
				},
			},
			appDependencyList: [][]string{
				{"app1"},
				{"app2"},
			},
			expectedMap: map[string]bool{
				"app1": true,
				"app2": true,
			},
		},
		{
			name: "blocks RollingSync applications that are healthy and have no changes, but are still pending",
			appSet: v1alpha1.ApplicationSet{
				ObjectMeta: metav1.ObjectMeta{
					Name:      "name",
					Namespace: "argocd",
				},
				Spec: v1alpha1.ApplicationSetSpec{
					Strategy: &v1alpha1.ApplicationSetStrategy{
						Type: "RollingSync",
						RollingSync: &v1alpha1.ApplicationSetRolloutStrategy{
							Steps: []v1alpha1.ApplicationSetRolloutStep{
								{
									MatchExpressions: []v1alpha1.ApplicationMatchExpression{},
								},
								{
									MatchExpressions: []v1alpha1.ApplicationMatchExpression{},
								},
							},
						},
					},
				},
				Status: v1alpha1.ApplicationSetStatus{
					ApplicationStatus: []v1alpha1.ApplicationSetApplicationStatus{
						{
							Application: "app1",
							Status:      "Pending",
						},
						{
							Application: "app2",
							Status:      "Healthy",
						},
					},
				},
			},
			appMap: map[string]v1alpha1.Application{
				"app1": {
					ObjectMeta: metav1.ObjectMeta{
						Name: "app1",
					},
					Status: v1alpha1.ApplicationStatus{
						Health: v1alpha1.HealthStatus{
							Status: health.HealthStatusHealthy,
						},
						OperationState: &v1alpha1.OperationState{
							Phase: common.OperationSucceeded,
						},
						Sync: v1alpha1.SyncStatus{
							Status: v1alpha1.SyncStatusCodeSynced,
						},
					},
				},
				"app2": {
					ObjectMeta: metav1.ObjectMeta{
						Name: "app2",
					},
					Status: v1alpha1.ApplicationStatus{
						Health: v1alpha1.HealthStatus{
							Status: health.HealthStatusHealthy,
						},
						OperationState: &v1alpha1.OperationState{
							Phase: common.OperationSucceeded,
						},
						Sync: v1alpha1.SyncStatus{
							Status: v1alpha1.SyncStatusCodeSynced,
						},
					},
				},
			},
			appDependencyList: [][]string{
				{"app1"},
				{"app2"},
			},
			expectedMap: map[string]bool{
				"app1": true,
				"app2": false,
			},
		},
		{
			name: "handles RollingSync applications that are up to date and healthy, but still syncing",
			appSet: v1alpha1.ApplicationSet{
				ObjectMeta: metav1.ObjectMeta{
					Name:      "name",
					Namespace: "argocd",
				},
				Spec: v1alpha1.ApplicationSetSpec{
					Strategy: &v1alpha1.ApplicationSetStrategy{
						Type: "RollingSync",
						RollingSync: &v1alpha1.ApplicationSetRolloutStrategy{
							Steps: []v1alpha1.ApplicationSetRolloutStep{
								{
									MatchExpressions: []v1alpha1.ApplicationMatchExpression{},
								},
								{
									MatchExpressions: []v1alpha1.ApplicationMatchExpression{},
								},
							},
						},
					},
				},
				Status: v1alpha1.ApplicationSetStatus{
					ApplicationStatus: []v1alpha1.ApplicationSetApplicationStatus{
						{
							Application: "app1",
							Status:      "Progressing",
						},
						{
							Application: "app2",
							Status:      "Progressing",
						},
					},
				},
			},
			appMap: map[string]v1alpha1.Application{
				"app1": {
					ObjectMeta: metav1.ObjectMeta{
						Name: "app1",
					},
					Status: v1alpha1.ApplicationStatus{
						Health: v1alpha1.HealthStatus{
							Status: health.HealthStatusHealthy,
						},
						OperationState: &v1alpha1.OperationState{
							Phase: common.OperationRunning,
						},
						Sync: v1alpha1.SyncStatus{
							Status: v1alpha1.SyncStatusCodeSynced,
						},
					},
				},
				"app2": {
					ObjectMeta: metav1.ObjectMeta{
						Name: "app2",
					},
					Status: v1alpha1.ApplicationStatus{
						Health: v1alpha1.HealthStatus{
							Status: health.HealthStatusHealthy,
						},
						OperationState: &v1alpha1.OperationState{
							Phase: common.OperationRunning,
						},
						Sync: v1alpha1.SyncStatus{
							Status: v1alpha1.SyncStatusCodeSynced,
						},
					},
				},
			},
			appDependencyList: [][]string{
				{"app1"},
				{"app2"},
			},
			expectedMap: map[string]bool{
				"app1": true,
				"app2": false,
			},
		},
		{
			name: "handles RollingSync applications that are up to date and synced, but degraded",
			appSet: v1alpha1.ApplicationSet{
				ObjectMeta: metav1.ObjectMeta{
					Name:      "name",
					Namespace: "argocd",
				},
				Spec: v1alpha1.ApplicationSetSpec{
					Strategy: &v1alpha1.ApplicationSetStrategy{
						Type: "RollingSync",
						RollingSync: &v1alpha1.ApplicationSetRolloutStrategy{
							Steps: []v1alpha1.ApplicationSetRolloutStep{
								{
									MatchExpressions: []v1alpha1.ApplicationMatchExpression{},
								},
								{
									MatchExpressions: []v1alpha1.ApplicationMatchExpression{},
								},
							},
						},
					},
				},
				Status: v1alpha1.ApplicationSetStatus{
					ApplicationStatus: []v1alpha1.ApplicationSetApplicationStatus{
						{
							Application: "app1",
							Status:      "Progressing",
						},
						{
							Application: "app2",
							Status:      "Progressing",
						},
					},
				},
			},
			appMap: map[string]v1alpha1.Application{
				"app1": {
					ObjectMeta: metav1.ObjectMeta{
						Name: "app1",
					},
					Status: v1alpha1.ApplicationStatus{
						Health: v1alpha1.HealthStatus{
							Status: health.HealthStatusDegraded,
						},
						OperationState: &v1alpha1.OperationState{
							Phase: common.OperationRunning,
						},
						Sync: v1alpha1.SyncStatus{
							Status: v1alpha1.SyncStatusCodeSynced,
						},
					},
				},
				"app2": {
					ObjectMeta: metav1.ObjectMeta{
						Name: "app2",
					},
					Status: v1alpha1.ApplicationStatus{
						Health: v1alpha1.HealthStatus{
							Status: health.HealthStatusDegraded,
						},
						OperationState: &v1alpha1.OperationState{
							Phase: common.OperationRunning,
						},
						Sync: v1alpha1.SyncStatus{
							Status: v1alpha1.SyncStatusCodeSynced,
						},
					},
				},
			},
			appDependencyList: [][]string{
				{"app1"},
				{"app2"},
			},
			expectedMap: map[string]bool{
				"app1": true,
				"app2": false,
			},
		},
		{
			name: "handles RollingSync applications that are OutOfSync and healthy",
			appSet: v1alpha1.ApplicationSet{
				ObjectMeta: metav1.ObjectMeta{
					Name:      "name",
					Namespace: "argocd",
				},
				Spec: v1alpha1.ApplicationSetSpec{
					Strategy: &v1alpha1.ApplicationSetStrategy{
						Type: "RollingSync",
						RollingSync: &v1alpha1.ApplicationSetRolloutStrategy{
							Steps: []v1alpha1.ApplicationSetRolloutStep{
								{
									MatchExpressions: []v1alpha1.ApplicationMatchExpression{},
								},
								{
									MatchExpressions: []v1alpha1.ApplicationMatchExpression{},
								},
							},
						},
					},
				},
				Status: v1alpha1.ApplicationSetStatus{
					ApplicationStatus: []v1alpha1.ApplicationSetApplicationStatus{
						{
							Application: "app1",
							Status:      "Healthy",
						},
						{
							Application: "app2",
							Status:      "Healthy",
						},
					},
				},
			},
			appDependencyList: [][]string{
				{"app1"},
				{"app2"},
			},
			appMap: map[string]v1alpha1.Application{
				"app1": {
					ObjectMeta: metav1.ObjectMeta{
						Name: "app1",
					},
					Status: v1alpha1.ApplicationStatus{
						Health: v1alpha1.HealthStatus{
							Status: health.HealthStatusHealthy,
						},
						OperationState: &v1alpha1.OperationState{
							Phase: common.OperationSucceeded,
						},
						Sync: v1alpha1.SyncStatus{
							Status: v1alpha1.SyncStatusCodeOutOfSync,
						},
					},
				},
				"app2": {
					ObjectMeta: metav1.ObjectMeta{
						Name: "app2",
					},
					Status: v1alpha1.ApplicationStatus{
						Health: v1alpha1.HealthStatus{
							Status: health.HealthStatusHealthy,
						},
						OperationState: &v1alpha1.OperationState{
							Phase: common.OperationSucceeded,
						},
						Sync: v1alpha1.SyncStatus{
							Status: v1alpha1.SyncStatusCodeOutOfSync,
						},
					},
				},
			},
			expectedMap: map[string]bool{
				"app1": true,
				"app2": false,
			},
		},
		{
			name: "handles a lot of applications",
			appSet: v1alpha1.ApplicationSet{
				ObjectMeta: metav1.ObjectMeta{
					Name:      "name",
					Namespace: "argocd",
				},
				Spec: v1alpha1.ApplicationSetSpec{
					Strategy: &v1alpha1.ApplicationSetStrategy{
						Type: "RollingSync",
						RollingSync: &v1alpha1.ApplicationSetRolloutStrategy{
							Steps: []v1alpha1.ApplicationSetRolloutStep{
								{
									MatchExpressions: []v1alpha1.ApplicationMatchExpression{},
								},
								{
									MatchExpressions: []v1alpha1.ApplicationMatchExpression{},
								},
							},
						},
					},
				},
				Status: v1alpha1.ApplicationSetStatus{
					ApplicationStatus: []v1alpha1.ApplicationSetApplicationStatus{
						{
							Application: "app1",
							Status:      "Healthy",
						},
						{
							Application: "app2",
							Status:      "Healthy",
						},
						{
							Application: "app3",
							Status:      "Healthy",
						},
						{
							Application: "app4",
							Status:      "Healthy",
						},
						{
							Application: "app5",
							Status:      "Healthy",
						},
						{
							Application: "app7",
							Status:      "Healthy",
						},
					},
				},
			},
			appMap: map[string]v1alpha1.Application{
				"app1": {
					ObjectMeta: metav1.ObjectMeta{
						Name: "app1",
					},
					Status: v1alpha1.ApplicationStatus{
						Health: v1alpha1.HealthStatus{
							Status: health.HealthStatusHealthy,
						},
						OperationState: &v1alpha1.OperationState{
							Phase: common.OperationSucceeded,
						},
						Sync: v1alpha1.SyncStatus{
							Status: v1alpha1.SyncStatusCodeSynced,
						},
					},
				},
				"app2": {
					ObjectMeta: metav1.ObjectMeta{
						Name: "app2",
					},
					Status: v1alpha1.ApplicationStatus{
						Health: v1alpha1.HealthStatus{
							Status: health.HealthStatusHealthy,
						},
						OperationState: &v1alpha1.OperationState{
							Phase: common.OperationSucceeded,
						},
						Sync: v1alpha1.SyncStatus{
							Status: v1alpha1.SyncStatusCodeSynced,
						},
					},
				},
				"app3": {
					ObjectMeta: metav1.ObjectMeta{
						Name: "app3",
					},
					Status: v1alpha1.ApplicationStatus{
						Health: v1alpha1.HealthStatus{
							Status: health.HealthStatusHealthy,
						},
						OperationState: &v1alpha1.OperationState{
							Phase: common.OperationSucceeded,
						},
						Sync: v1alpha1.SyncStatus{
							Status: v1alpha1.SyncStatusCodeSynced,
						},
					},
				},
				"app5": {
					ObjectMeta: metav1.ObjectMeta{
						Name: "app5",
					},
					Status: v1alpha1.ApplicationStatus{
						Health: v1alpha1.HealthStatus{
							Status: health.HealthStatusHealthy,
						},
						OperationState: &v1alpha1.OperationState{
							Phase: common.OperationSucceeded,
						},
						Sync: v1alpha1.SyncStatus{
							Status: v1alpha1.SyncStatusCodeSynced,
						},
					},
				},
				"app6": {
					ObjectMeta: metav1.ObjectMeta{
						Name: "app6",
					},
					Status: v1alpha1.ApplicationStatus{
						Health: v1alpha1.HealthStatus{
							Status: health.HealthStatusDegraded,
						},
						OperationState: &v1alpha1.OperationState{
							Phase: common.OperationSucceeded,
						},
						Sync: v1alpha1.SyncStatus{
							Status: v1alpha1.SyncStatusCodeSynced,
						},
					},
				},
			},
			appDependencyList: [][]string{
				{"app1", "app2", "app3"},
				{"app4", "app5", "app6"},
				{"app7", "app8", "app9"},
			},
			expectedMap: map[string]bool{
				"app1": true,
				"app2": true,
				"app3": true,
				"app4": true,
				"app5": true,
				"app6": true,
				"app7": false,
				"app8": false,
				"app9": false,
			},
		},
	} {
		t.Run(cc.name, func(t *testing.T) {
			kubeclientset := kubefake.NewSimpleClientset([]runtime.Object{}...)

			argodb := db.NewDB("argocd", settings.NewSettingsManager(context.TODO(), kubeclientset, "argocd"), kubeclientset)

			r := ApplicationSetReconciler{
				Client:        client,
				Scheme:        scheme,
				Recorder:      record.NewFakeRecorder(1),
				Generators:    map[string]generators.Generator{},
				ArgoDB:        argodb,
				KubeClientset: kubeclientset,
				Metrics:       metrics,
			}

			appSyncMap := r.buildAppSyncMap(cc.appSet, cc.appDependencyList, cc.appMap)
			assert.Equal(t, cc.expectedMap, appSyncMap, "expected appSyncMap did not match actual")
		})
	}
}

func TestUpdateApplicationSetApplicationStatus(t *testing.T) {
	scheme := runtime.NewScheme()
	err := v1alpha1.AddToScheme(scheme)
	require.NoError(t, err)

	for _, cc := range []struct {
		name              string
		appSet            v1alpha1.ApplicationSet
		apps              []v1alpha1.Application
		appStepMap        map[string]int
		expectedAppStatus []v1alpha1.ApplicationSetApplicationStatus
	}{
		{
			name: "handles a nil list of statuses and no applications",
			appSet: v1alpha1.ApplicationSet{
				ObjectMeta: metav1.ObjectMeta{
					Name:      "name",
					Namespace: "argocd",
				},
				Spec: v1alpha1.ApplicationSetSpec{
					Strategy: &v1alpha1.ApplicationSetStrategy{
						Type: "RollingSync",
						RollingSync: &v1alpha1.ApplicationSetRolloutStrategy{
							Steps: []v1alpha1.ApplicationSetRolloutStep{
								{
									MatchExpressions: []v1alpha1.ApplicationMatchExpression{},
								},
								{
									MatchExpressions: []v1alpha1.ApplicationMatchExpression{},
								},
							},
						},
					},
				},
			},
			apps:              []v1alpha1.Application{},
			expectedAppStatus: []v1alpha1.ApplicationSetApplicationStatus{},
		},
		{
			name: "handles a nil list of statuses with a healthy application",
			appSet: v1alpha1.ApplicationSet{
				ObjectMeta: metav1.ObjectMeta{
					Name:      "name",
					Namespace: "argocd",
				},
				Spec: v1alpha1.ApplicationSetSpec{
					Strategy: &v1alpha1.ApplicationSetStrategy{
						Type: "RollingSync",
						RollingSync: &v1alpha1.ApplicationSetRolloutStrategy{
							Steps: []v1alpha1.ApplicationSetRolloutStep{
								{
									MatchExpressions: []v1alpha1.ApplicationMatchExpression{},
								},
								{
									MatchExpressions: []v1alpha1.ApplicationMatchExpression{},
								},
							},
						},
					},
				},
			},
			apps: []v1alpha1.Application{
				{
					ObjectMeta: metav1.ObjectMeta{
						Name: "app1",
					},
					Status: v1alpha1.ApplicationStatus{
						Health: v1alpha1.HealthStatus{
							Status: health.HealthStatusHealthy,
						},
						OperationState: &v1alpha1.OperationState{
							Phase: common.OperationSucceeded,
						},
						Sync: v1alpha1.SyncStatus{
							Status: v1alpha1.SyncStatusCodeSynced,
						},
					},
				},
			},
			appStepMap: map[string]int{
				"app1": 0,
			},
			expectedAppStatus: []v1alpha1.ApplicationSetApplicationStatus{
				{
					Application:     "app1",
					Message:         "Application resource is already Healthy, updating status from Waiting to Healthy.",
					Status:          "Healthy",
					Step:            "1",
					TargetRevisions: []string{},
				},
			},
		},
		{
			name: "handles an empty list of statuses with a healthy application",
			appSet: v1alpha1.ApplicationSet{
				ObjectMeta: metav1.ObjectMeta{
					Name:      "name",
					Namespace: "argocd",
				},
				Spec: v1alpha1.ApplicationSetSpec{
					Strategy: &v1alpha1.ApplicationSetStrategy{
						Type: "RollingSync",
						RollingSync: &v1alpha1.ApplicationSetRolloutStrategy{
							Steps: []v1alpha1.ApplicationSetRolloutStep{
								{
									MatchExpressions: []v1alpha1.ApplicationMatchExpression{},
								},
								{
									MatchExpressions: []v1alpha1.ApplicationMatchExpression{},
								},
							},
						},
					},
				},
				Status: v1alpha1.ApplicationSetStatus{},
			},
			apps: []v1alpha1.Application{
				{
					ObjectMeta: metav1.ObjectMeta{
						Name: "app1",
					},
					Status: v1alpha1.ApplicationStatus{
						Health: v1alpha1.HealthStatus{
							Status: health.HealthStatusHealthy,
						},
						OperationState: &v1alpha1.OperationState{
							Phase: common.OperationSucceeded,
						},
						Sync: v1alpha1.SyncStatus{
							Status: v1alpha1.SyncStatusCodeSynced,
						},
					},
				},
			},
			appStepMap: map[string]int{
				"app1": 0,
			},
			expectedAppStatus: []v1alpha1.ApplicationSetApplicationStatus{
				{
					Application:     "app1",
					Message:         "Application resource is already Healthy, updating status from Waiting to Healthy.",
					Status:          "Healthy",
					Step:            "1",
					TargetRevisions: []string{},
				},
			},
		},
		{
			name: "handles an outdated list of statuses with a healthy application, setting required variables",
			appSet: v1alpha1.ApplicationSet{
				ObjectMeta: metav1.ObjectMeta{
					Name:      "name",
					Namespace: "argocd",
				},
				Spec: v1alpha1.ApplicationSetSpec{
					Strategy: &v1alpha1.ApplicationSetStrategy{
						Type: "RollingSync",
						RollingSync: &v1alpha1.ApplicationSetRolloutStrategy{
							Steps: []v1alpha1.ApplicationSetRolloutStep{
								{
									MatchExpressions: []v1alpha1.ApplicationMatchExpression{},
								},
								{
									MatchExpressions: []v1alpha1.ApplicationMatchExpression{},
								},
							},
						},
					},
				},
				Status: v1alpha1.ApplicationSetStatus{
					ApplicationStatus: []v1alpha1.ApplicationSetApplicationStatus{
						{
							Application: "app1",
							Message:     "Application resource is already Healthy, updating status from Waiting to Healthy.",
							Status:      "Healthy",
							Step:        "1",
						},
					},
				},
			},
			apps: []v1alpha1.Application{
				{
					ObjectMeta: metav1.ObjectMeta{
						Name: "app1",
					},
					Status: v1alpha1.ApplicationStatus{
						Health: v1alpha1.HealthStatus{
							Status: health.HealthStatusHealthy,
						},
						OperationState: &v1alpha1.OperationState{
							Phase: common.OperationSucceeded,
						},
						Sync: v1alpha1.SyncStatus{
							Status: v1alpha1.SyncStatusCodeSynced,
						},
					},
				},
			},
			appStepMap: map[string]int{
				"app1": 0,
			},
			expectedAppStatus: []v1alpha1.ApplicationSetApplicationStatus{
				{
					Application:     "app1",
					Message:         "Application resource is already Healthy, updating status from Waiting to Healthy.",
					Status:          "Healthy",
					Step:            "1",
					TargetRevisions: []string{},
				},
			},
		},
		{
			name: "progresses an OutOfSync RollingSync application to waiting",
			appSet: v1alpha1.ApplicationSet{
				ObjectMeta: metav1.ObjectMeta{
					Name:      "name",
					Namespace: "argocd",
				},
				Spec: v1alpha1.ApplicationSetSpec{
					Strategy: &v1alpha1.ApplicationSetStrategy{
						Type: "RollingSync",
						RollingSync: &v1alpha1.ApplicationSetRolloutStrategy{
							Steps: []v1alpha1.ApplicationSetRolloutStep{
								{
									MatchExpressions: []v1alpha1.ApplicationMatchExpression{},
								},
								{
									MatchExpressions: []v1alpha1.ApplicationMatchExpression{},
								},
							},
						},
					},
				},
				Status: v1alpha1.ApplicationSetStatus{
					ApplicationStatus: []v1alpha1.ApplicationSetApplicationStatus{
						{
							Application:     "app1",
							Message:         "",
							Status:          "Healthy",
							Step:            "1",
							TargetRevisions: []string{"Previous"},
						},
						{
							Application:     "app2-multisource",
							Message:         "",
							Status:          "Healthy",
							Step:            "1",
							TargetRevisions: []string{"Previous", "OtherPrevious"},
						},
					},
				},
			},
			apps: []v1alpha1.Application{
				{
					ObjectMeta: metav1.ObjectMeta{
						Name: "app1",
					},
					Status: v1alpha1.ApplicationStatus{
						Sync: v1alpha1.SyncStatus{
							Status:   v1alpha1.SyncStatusCodeOutOfSync,
							Revision: "Next",
						},
					},
				},
				{
					ObjectMeta: metav1.ObjectMeta{
						Name: "app2-multisource",
					},
					Status: v1alpha1.ApplicationStatus{
						Sync: v1alpha1.SyncStatus{
							Status:    v1alpha1.SyncStatusCodeOutOfSync,
							Revisions: []string{"Next", "OtherNext"},
						},
					},
				},
			},
			appStepMap: map[string]int{
				"app1":             0,
				"app2-multisource": 0,
			},
			expectedAppStatus: []v1alpha1.ApplicationSetApplicationStatus{
				{
					Application:     "app1",
					Message:         "Application has pending changes, setting status to Waiting.",
					Status:          "Waiting",
					Step:            "1",
					TargetRevisions: []string{"Next"},
				},
				{
					Application:     "app2-multisource",
					Message:         "Application has pending changes, setting status to Waiting.",
					Status:          "Waiting",
					Step:            "1",
					TargetRevisions: []string{"Next", "OtherNext"},
				},
			},
		},
		{
			name: "progresses a pending progressing application to progressing",
			appSet: v1alpha1.ApplicationSet{
				ObjectMeta: metav1.ObjectMeta{
					Name:      "name",
					Namespace: "argocd",
				},
				Spec: v1alpha1.ApplicationSetSpec{
					Strategy: &v1alpha1.ApplicationSetStrategy{
						Type: "RollingSync",
						RollingSync: &v1alpha1.ApplicationSetRolloutStrategy{
							Steps: []v1alpha1.ApplicationSetRolloutStep{
								{
									MatchExpressions: []v1alpha1.ApplicationMatchExpression{},
								},
								{
									MatchExpressions: []v1alpha1.ApplicationMatchExpression{},
								},
							},
						},
					},
				},
				Status: v1alpha1.ApplicationSetStatus{
					ApplicationStatus: []v1alpha1.ApplicationSetApplicationStatus{
						{
							Application:     "app1",
							Message:         "",
							Status:          "Pending",
							Step:            "1",
							TargetRevisions: []string{"Next"},
						},
					},
				},
			},
			apps: []v1alpha1.Application{
				{
					ObjectMeta: metav1.ObjectMeta{
						Name: "app1",
					},
					Status: v1alpha1.ApplicationStatus{
						Health: v1alpha1.HealthStatus{
							Status: health.HealthStatusProgressing,
						},
					},
				},
			},
			appStepMap: map[string]int{
				"app1": 0,
			},
			expectedAppStatus: []v1alpha1.ApplicationSetApplicationStatus{
				{
					Application:     "app1",
					Message:         "Application resource became Progressing, updating status from Pending to Progressing.",
					Status:          "Progressing",
					Step:            "1",
					TargetRevisions: []string{"Next"},
				},
			},
		},
		{
			name: "progresses a pending synced application to progressing",
			appSet: v1alpha1.ApplicationSet{
				ObjectMeta: metav1.ObjectMeta{
					Name:      "name",
					Namespace: "argocd",
				},
				Spec: v1alpha1.ApplicationSetSpec{
					Strategy: &v1alpha1.ApplicationSetStrategy{
						Type: "RollingSync",
						RollingSync: &v1alpha1.ApplicationSetRolloutStrategy{
							Steps: []v1alpha1.ApplicationSetRolloutStep{
								{
									MatchExpressions: []v1alpha1.ApplicationMatchExpression{},
								},
								{
									MatchExpressions: []v1alpha1.ApplicationMatchExpression{},
								},
							},
						},
					},
				},
				Status: v1alpha1.ApplicationSetStatus{
					ApplicationStatus: []v1alpha1.ApplicationSetApplicationStatus{
						{
							Application:     "app1",
							Message:         "",
							Status:          "Pending",
							Step:            "1",
							TargetRevisions: []string{"Current"},
						},
					},
				},
			},
			apps: []v1alpha1.Application{
				{
					ObjectMeta: metav1.ObjectMeta{
						Name: "app1",
					},
					Status: v1alpha1.ApplicationStatus{
						Health: v1alpha1.HealthStatus{
							Status: health.HealthStatusHealthy,
						},
						OperationState: &v1alpha1.OperationState{
							Phase: common.OperationRunning,
						},
						Sync: v1alpha1.SyncStatus{
							Status: v1alpha1.SyncStatusCodeSynced,
						},
					},
				},
			},
			appStepMap: map[string]int{
				"app1": 0,
			},
			expectedAppStatus: []v1alpha1.ApplicationSetApplicationStatus{
				{
					Application:     "app1",
					Message:         "Application resource became Progressing, updating status from Pending to Progressing.",
					Status:          "Progressing",
					Step:            "1",
					TargetRevisions: []string{"Current"},
				},
			},
		},
		{
			name: "progresses a progressing application to healthy",
			appSet: v1alpha1.ApplicationSet{
				ObjectMeta: metav1.ObjectMeta{
					Name:      "name",
					Namespace: "argocd",
				},
				Spec: v1alpha1.ApplicationSetSpec{
					Strategy: &v1alpha1.ApplicationSetStrategy{
						Type: "RollingSync",
						RollingSync: &v1alpha1.ApplicationSetRolloutStrategy{
							Steps: []v1alpha1.ApplicationSetRolloutStep{
								{
									MatchExpressions: []v1alpha1.ApplicationMatchExpression{},
								},
								{
									MatchExpressions: []v1alpha1.ApplicationMatchExpression{},
								},
							},
						},
					},
				},
				Status: v1alpha1.ApplicationSetStatus{
					ApplicationStatus: []v1alpha1.ApplicationSetApplicationStatus{
						{
							Application:     "app1",
							Message:         "",
							Status:          "Progressing",
							Step:            "1",
							TargetRevisions: []string{"Next"},
						},
					},
				},
			},
			apps: []v1alpha1.Application{
				{
					ObjectMeta: metav1.ObjectMeta{
						Name: "app1",
					},
					Status: v1alpha1.ApplicationStatus{
						Health: v1alpha1.HealthStatus{
							Status: health.HealthStatusHealthy,
						},
						OperationState: &v1alpha1.OperationState{
							Phase: common.OperationSucceeded,
						},
						Sync: v1alpha1.SyncStatus{
							Status: v1alpha1.SyncStatusCodeSynced,
						},
					},
				},
			},
			appStepMap: map[string]int{
				"app1": 0,
			},
			expectedAppStatus: []v1alpha1.ApplicationSetApplicationStatus{
				{
					Application:     "app1",
					Message:         "Application resource became Healthy, updating status from Progressing to Healthy.",
					Status:          "Healthy",
					Step:            "1",
					TargetRevisions: []string{"Next"},
				},
			},
		},
		{
			name: "progresses a waiting healthy application to healthy",
			appSet: v1alpha1.ApplicationSet{
				ObjectMeta: metav1.ObjectMeta{
					Name:      "name",
					Namespace: "argocd",
				},
				Spec: v1alpha1.ApplicationSetSpec{
					Strategy: &v1alpha1.ApplicationSetStrategy{
						Type: "RollingSync",
						RollingSync: &v1alpha1.ApplicationSetRolloutStrategy{
							Steps: []v1alpha1.ApplicationSetRolloutStep{
								{
									MatchExpressions: []v1alpha1.ApplicationMatchExpression{},
								},
								{
									MatchExpressions: []v1alpha1.ApplicationMatchExpression{},
								},
							},
						},
					},
				},
				Status: v1alpha1.ApplicationSetStatus{
					ApplicationStatus: []v1alpha1.ApplicationSetApplicationStatus{
						{
							Application:     "app1",
							Message:         "",
							Status:          "Waiting",
							Step:            "1",
							TargetRevisions: []string{"Current"},
						},
					},
				},
			},
			apps: []v1alpha1.Application{
				{
					ObjectMeta: metav1.ObjectMeta{
						Name: "app1",
					},
					Status: v1alpha1.ApplicationStatus{
						Health: v1alpha1.HealthStatus{
							Status: health.HealthStatusHealthy,
						},
						OperationState: &v1alpha1.OperationState{
							Phase: common.OperationSucceeded,
						},
						Sync: v1alpha1.SyncStatus{
							Status: v1alpha1.SyncStatusCodeSynced,
						},
					},
				},
			},
			appStepMap: map[string]int{
				"app1": 0,
			},
			expectedAppStatus: []v1alpha1.ApplicationSetApplicationStatus{
				{
					Application:     "app1",
					Message:         "Application resource is already Healthy, updating status from Waiting to Healthy.",
					Status:          "Healthy",
					Step:            "1",
					TargetRevisions: []string{"Current"},
				},
			},
		},
		{
			name: "progresses a new outofsync application in a later step to waiting",
			appSet: v1alpha1.ApplicationSet{
				ObjectMeta: metav1.ObjectMeta{
					Name:      "name",
					Namespace: "argocd",
				},
				Spec: v1alpha1.ApplicationSetSpec{
					Strategy: &v1alpha1.ApplicationSetStrategy{
						Type: "RollingSync",
						RollingSync: &v1alpha1.ApplicationSetRolloutStrategy{
							Steps: []v1alpha1.ApplicationSetRolloutStep{
								{
									MatchExpressions: []v1alpha1.ApplicationMatchExpression{},
								},
								{
									MatchExpressions: []v1alpha1.ApplicationMatchExpression{},
								},
							},
						},
					},
				},
			},
			apps: []v1alpha1.Application{
				{
					ObjectMeta: metav1.ObjectMeta{
						Name: "app1",
					},
					Status: v1alpha1.ApplicationStatus{
						Health: v1alpha1.HealthStatus{
							Status: health.HealthStatusHealthy,
						},
						OperationState: &v1alpha1.OperationState{
							Phase: common.OperationSucceeded,
							SyncResult: &v1alpha1.SyncOperationResult{
								Revision: "Previous",
							},
						},
						Sync: v1alpha1.SyncStatus{
							Status:   v1alpha1.SyncStatusCodeOutOfSync,
							Revision: "Next",
						},
					},
				},
			},
			appStepMap: map[string]int{
				"app1": 1,
				"app2": 0,
			},
			expectedAppStatus: []v1alpha1.ApplicationSetApplicationStatus{
				{
					Application:     "app1",
					Message:         "No Application status found, defaulting status to Waiting.",
					Status:          "Waiting",
					Step:            "2",
					TargetRevisions: []string{"Next"},
				},
			},
		},
		{
			name: "progresses a pending application with a successful sync triggered by controller to progressing",
			appSet: v1alpha1.ApplicationSet{
				ObjectMeta: metav1.ObjectMeta{
					Name:      "name",
					Namespace: "argocd",
				},
				Spec: v1alpha1.ApplicationSetSpec{
					Strategy: &v1alpha1.ApplicationSetStrategy{
						Type: "RollingSync",
						RollingSync: &v1alpha1.ApplicationSetRolloutStrategy{
							Steps: []v1alpha1.ApplicationSetRolloutStep{
								{
									MatchExpressions: []v1alpha1.ApplicationMatchExpression{},
								},
								{
									MatchExpressions: []v1alpha1.ApplicationMatchExpression{},
								},
							},
						},
					},
				},
				Status: v1alpha1.ApplicationSetStatus{
					ApplicationStatus: []v1alpha1.ApplicationSetApplicationStatus{
						{
							Application: "app1",
							LastTransitionTime: &metav1.Time{
								Time: time.Now().Add(time.Duration(-1) * time.Minute),
							},
							Message:         "",
							Status:          "Pending",
							Step:            "1",
							TargetRevisions: []string{"Next"},
						},
					},
				},
			},
			apps: []v1alpha1.Application{
				{
					ObjectMeta: metav1.ObjectMeta{
						Name: "app1",
					},
					Status: v1alpha1.ApplicationStatus{
						Health: v1alpha1.HealthStatus{
							Status: health.HealthStatusDegraded,
						},
						OperationState: &v1alpha1.OperationState{
							Phase: common.OperationSucceeded,
							StartedAt: metav1.Time{
								Time: time.Now(),
							},
							Operation: v1alpha1.Operation{
								InitiatedBy: v1alpha1.OperationInitiator{
									Username:  "applicationset-controller",
									Automated: true,
								},
							},
							SyncResult: &v1alpha1.SyncOperationResult{
								Revision: "Next",
							},
						},
						Sync: v1alpha1.SyncStatus{
							Status:   v1alpha1.SyncStatusCodeSynced,
							Revision: "Next",
						},
					},
				},
			},
			appStepMap: map[string]int{
				"app1": 0,
			},
			expectedAppStatus: []v1alpha1.ApplicationSetApplicationStatus{
				{
					Application:     "app1",
					Message:         "Application resource completed a sync successfully, updating status from Pending to Progressing.",
					Status:          "Progressing",
					Step:            "1",
					TargetRevisions: []string{"Next"},
				},
			},
		},
		{
			name: "progresses a pending application with a successful sync trigger by applicationset-controller <1s ago to progressing",
			appSet: v1alpha1.ApplicationSet{
				ObjectMeta: metav1.ObjectMeta{
					Name:      "name",
					Namespace: "argocd",
				},
				Spec: v1alpha1.ApplicationSetSpec{
					Strategy: &v1alpha1.ApplicationSetStrategy{
						Type: "RollingSync",
						RollingSync: &v1alpha1.ApplicationSetRolloutStrategy{
							Steps: []v1alpha1.ApplicationSetRolloutStep{
								{
									MatchExpressions: []v1alpha1.ApplicationMatchExpression{},
								},
								{
									MatchExpressions: []v1alpha1.ApplicationMatchExpression{},
								},
							},
						},
					},
				},
				Status: v1alpha1.ApplicationSetStatus{
					ApplicationStatus: []v1alpha1.ApplicationSetApplicationStatus{
						{
							Application: "app1",
							LastTransitionTime: &metav1.Time{
								Time: time.Now(),
							},
							Message:         "",
							Status:          "Pending",
							Step:            "1",
							TargetRevisions: []string{"Next"},
						},
					},
				},
			},
			apps: []v1alpha1.Application{
				{
					ObjectMeta: metav1.ObjectMeta{
						Name: "app1",
					},
					Status: v1alpha1.ApplicationStatus{
						Health: v1alpha1.HealthStatus{
							Status: health.HealthStatusDegraded,
						},
						OperationState: &v1alpha1.OperationState{
							Phase: common.OperationSucceeded,
							StartedAt: metav1.Time{
								Time: time.Now().Add(time.Duration(-1) * time.Second),
							},
							Operation: v1alpha1.Operation{
								InitiatedBy: v1alpha1.OperationInitiator{
									Username:  "applicationset-controller",
									Automated: true,
								},
							},
							SyncResult: &v1alpha1.SyncOperationResult{
								Revision: "Next",
							},
						},
						Sync: v1alpha1.SyncStatus{
							Status:   v1alpha1.SyncStatusCodeSynced,
							Revision: "Next",
						},
					},
				},
			},
			appStepMap: map[string]int{
				"app1": 0,
			},
			expectedAppStatus: []v1alpha1.ApplicationSetApplicationStatus{
				{
					Application:     "app1",
					Message:         "Application resource completed a sync successfully, updating status from Pending to Progressing.",
					Status:          "Progressing",
					Step:            "1",
					TargetRevisions: []string{"Next"},
				},
			},
		},
		{
			name: "does not progresses a pending application with a successful sync triggered by controller with invalid revision to progressing",
			appSet: v1alpha1.ApplicationSet{
				ObjectMeta: metav1.ObjectMeta{
					Name:      "name",
					Namespace: "argocd",
				},
				Spec: v1alpha1.ApplicationSetSpec{
					Strategy: &v1alpha1.ApplicationSetStrategy{
						Type: "RollingSync",
						RollingSync: &v1alpha1.ApplicationSetRolloutStrategy{
							Steps: []v1alpha1.ApplicationSetRolloutStep{
								{
									MatchExpressions: []v1alpha1.ApplicationMatchExpression{},
								},
								{
									MatchExpressions: []v1alpha1.ApplicationMatchExpression{},
								},
							},
						},
					},
				},
				Status: v1alpha1.ApplicationSetStatus{
					ApplicationStatus: []v1alpha1.ApplicationSetApplicationStatus{
						{
							Application: "app1",
							LastTransitionTime: &metav1.Time{
								Time: time.Now().Add(time.Duration(-1) * time.Minute),
							},
							Message:         "",
							Status:          "Pending",
							Step:            "1",
							TargetRevisions: []string{"Next"},
						},
					},
				},
			},
			apps: []v1alpha1.Application{
				{
					ObjectMeta: metav1.ObjectMeta{
						Name: "app1",
					},
					Status: v1alpha1.ApplicationStatus{
						Health: v1alpha1.HealthStatus{
							Status: health.HealthStatusDegraded,
						},
						OperationState: &v1alpha1.OperationState{
							Phase: common.OperationSucceeded,
							StartedAt: metav1.Time{
								Time: time.Now(),
							},
							Operation: v1alpha1.Operation{
								InitiatedBy: v1alpha1.OperationInitiator{
									Username:  "applicationset-controller",
									Automated: true,
								},
							},
							SyncResult: &v1alpha1.SyncOperationResult{
								Revision: "Previous",
							},
						},
						Sync: v1alpha1.SyncStatus{
							Status: v1alpha1.SyncStatusCodeSynced,
						},
					},
				},
			},
			appStepMap: map[string]int{
				"app1": 0,
			},
			expectedAppStatus: []v1alpha1.ApplicationSetApplicationStatus{
				{
					Application:     "app1",
					Message:         "",
					Status:          "Pending",
					Step:            "1",
					TargetRevisions: []string{"Next"},
				},
			},
		},
		{
			name: "removes the appStatus for applications that no longer exist",
			appSet: v1alpha1.ApplicationSet{
				ObjectMeta: metav1.ObjectMeta{
					Name:      "name",
					Namespace: "argocd",
				},
				Spec: v1alpha1.ApplicationSetSpec{
					Strategy: &v1alpha1.ApplicationSetStrategy{
						Type: "RollingSync",
						RollingSync: &v1alpha1.ApplicationSetRolloutStrategy{
							Steps: []v1alpha1.ApplicationSetRolloutStep{
								{
									MatchExpressions: []v1alpha1.ApplicationMatchExpression{},
								},
								{
									MatchExpressions: []v1alpha1.ApplicationMatchExpression{},
								},
							},
						},
					},
				},
				Status: v1alpha1.ApplicationSetStatus{
					ApplicationStatus: []v1alpha1.ApplicationSetApplicationStatus{
						{
							Application:     "app1",
							Message:         "Application has pending changes, setting status to Waiting.",
							Status:          "Waiting",
							Step:            "1",
							TargetRevisions: []string{"Current"},
						},
						{
							Application:     "app2",
							Message:         "Application has pending changes, setting status to Waiting.",
							Status:          "Waiting",
							Step:            "1",
							TargetRevisions: []string{"Current"},
						},
					},
				},
			},
			apps: []v1alpha1.Application{
				{
					ObjectMeta: metav1.ObjectMeta{
						Name: "app1",
					},
					Status: v1alpha1.ApplicationStatus{
						Health: v1alpha1.HealthStatus{
							Status: health.HealthStatusHealthy,
						},
						OperationState: &v1alpha1.OperationState{
							Phase: common.OperationSucceeded,
						},
						Sync: v1alpha1.SyncStatus{
							Status: v1alpha1.SyncStatusCodeSynced,
						},
					},
				},
			},
			appStepMap: map[string]int{
				"app1": 0,
			},
			expectedAppStatus: []v1alpha1.ApplicationSetApplicationStatus{
				{
					Application:     "app1",
					Message:         "Application resource is already Healthy, updating status from Waiting to Healthy.",
					Status:          "Healthy",
					Step:            "1",
					TargetRevisions: []string{"Current"},
				},
			},
		},
	} {
		t.Run(cc.name, func(t *testing.T) {
			kubeclientset := kubefake.NewSimpleClientset([]runtime.Object{}...)

			client := fake.NewClientBuilder().WithScheme(scheme).WithObjects(&cc.appSet).WithStatusSubresource(&cc.appSet).Build()
			metrics := appsetmetrics.NewFakeAppsetMetrics()

			argodb := db.NewDB("argocd", settings.NewSettingsManager(context.TODO(), kubeclientset, "argocd"), kubeclientset)

			r := ApplicationSetReconciler{
				Client:        client,
				Scheme:        scheme,
				Recorder:      record.NewFakeRecorder(1),
				Generators:    map[string]generators.Generator{},
				ArgoDB:        argodb,
				KubeClientset: kubeclientset,
				Metrics:       metrics,
			}

			appStatuses, err := r.updateApplicationSetApplicationStatus(context.TODO(), log.NewEntry(log.StandardLogger()), &cc.appSet, cc.apps, cc.appStepMap)

			// opt out of testing the LastTransitionTime is accurate
			for i := range appStatuses {
				appStatuses[i].LastTransitionTime = nil
			}

			require.NoError(t, err, "expected no errors, but errors occurred")
			assert.Equal(t, cc.expectedAppStatus, appStatuses, "expected appStatuses did not match actual")
		})
	}
}

func TestUpdateApplicationSetApplicationStatusProgress(t *testing.T) {
	scheme := runtime.NewScheme()
	err := v1alpha1.AddToScheme(scheme)
	require.NoError(t, err)

	for _, cc := range []struct {
		name              string
		appSet            v1alpha1.ApplicationSet
		appSyncMap        map[string]bool
		appStepMap        map[string]int
		appMap            map[string]v1alpha1.Application
		expectedAppStatus []v1alpha1.ApplicationSetApplicationStatus
	}{
		{
			name: "handles an empty appSync and appStepMap",
			appSet: v1alpha1.ApplicationSet{
				ObjectMeta: metav1.ObjectMeta{
					Name:      "name",
					Namespace: "argocd",
				},
				Spec: v1alpha1.ApplicationSetSpec{
					Strategy: &v1alpha1.ApplicationSetStrategy{
						Type: "RollingSync",
						RollingSync: &v1alpha1.ApplicationSetRolloutStrategy{
							Steps: []v1alpha1.ApplicationSetRolloutStep{
								{
									MatchExpressions: []v1alpha1.ApplicationMatchExpression{},
								},
								{
									MatchExpressions: []v1alpha1.ApplicationMatchExpression{},
								},
							},
						},
					},
				},
				Status: v1alpha1.ApplicationSetStatus{
					ApplicationStatus: []v1alpha1.ApplicationSetApplicationStatus{},
				},
			},
			appSyncMap:        map[string]bool{},
			appStepMap:        map[string]int{},
			expectedAppStatus: []v1alpha1.ApplicationSetApplicationStatus{},
		},
		{
			name: "handles an empty strategy",
			appSet: v1alpha1.ApplicationSet{
				ObjectMeta: metav1.ObjectMeta{
					Name:      "name",
					Namespace: "argocd",
				},
				Spec: v1alpha1.ApplicationSetSpec{},
				Status: v1alpha1.ApplicationSetStatus{
					ApplicationStatus: []v1alpha1.ApplicationSetApplicationStatus{},
				},
			},
			appSyncMap:        map[string]bool{},
			appStepMap:        map[string]int{},
			expectedAppStatus: []v1alpha1.ApplicationSetApplicationStatus{},
		},
		{
			name: "handles an empty applicationset strategy",
			appSet: v1alpha1.ApplicationSet{
				ObjectMeta: metav1.ObjectMeta{
					Name:      "name",
					Namespace: "argocd",
				},
				Spec: v1alpha1.ApplicationSetSpec{
					Strategy: &v1alpha1.ApplicationSetStrategy{},
				},
				Status: v1alpha1.ApplicationSetStatus{
					ApplicationStatus: []v1alpha1.ApplicationSetApplicationStatus{},
				},
			},
			appSyncMap:        map[string]bool{},
			appStepMap:        map[string]int{},
			expectedAppStatus: []v1alpha1.ApplicationSetApplicationStatus{},
		},
		{
			name: "handles an appSyncMap with no existing statuses",
			appSet: v1alpha1.ApplicationSet{
				ObjectMeta: metav1.ObjectMeta{
					Name:      "name",
					Namespace: "argocd",
				},
				Status: v1alpha1.ApplicationSetStatus{
					ApplicationStatus: []v1alpha1.ApplicationSetApplicationStatus{},
				},
			},
			appSyncMap: map[string]bool{
				"app1": true,
				"app2": false,
			},
			appStepMap: map[string]int{
				"app1": 0,
				"app2": 1,
			},
			expectedAppStatus: []v1alpha1.ApplicationSetApplicationStatus{},
		},
		{
			name: "handles updating a RollingSync status from Waiting to Pending",
			appSet: v1alpha1.ApplicationSet{
				ObjectMeta: metav1.ObjectMeta{
					Name:      "name",
					Namespace: "argocd",
				},
				Spec: v1alpha1.ApplicationSetSpec{
					Strategy: &v1alpha1.ApplicationSetStrategy{
						Type: "RollingSync",
						RollingSync: &v1alpha1.ApplicationSetRolloutStrategy{
							Steps: []v1alpha1.ApplicationSetRolloutStep{
								{
									MatchExpressions: []v1alpha1.ApplicationMatchExpression{},
								},
								{
									MatchExpressions: []v1alpha1.ApplicationMatchExpression{},
								},
							},
						},
					},
				},
				Status: v1alpha1.ApplicationSetStatus{
					ApplicationStatus: []v1alpha1.ApplicationSetApplicationStatus{
						{
							Application:     "app1",
							Message:         "Application is out of date with the current AppSet generation, setting status to Waiting.",
							Status:          "Waiting",
							TargetRevisions: []string{"Next"},
						},
					},
				},
			},
			appSyncMap: map[string]bool{
				"app1": true,
			},
			appStepMap: map[string]int{
				"app1": 0,
			},
			expectedAppStatus: []v1alpha1.ApplicationSetApplicationStatus{
				{
					Application:        "app1",
					LastTransitionTime: nil,
					Message:            "Application moved to Pending status, watching for the Application resource to start Progressing.",
					Status:             "Pending",
					Step:               "1",
					TargetRevisions:    []string{"Next"},
				},
			},
		},
		{
			name: "does not update a RollingSync status if appSyncMap is false",
			appSet: v1alpha1.ApplicationSet{
				ObjectMeta: metav1.ObjectMeta{
					Name:      "name",
					Namespace: "argocd",
				},
				Spec: v1alpha1.ApplicationSetSpec{
					Strategy: &v1alpha1.ApplicationSetStrategy{
						Type: "RollingSync",
						RollingSync: &v1alpha1.ApplicationSetRolloutStrategy{
							Steps: []v1alpha1.ApplicationSetRolloutStep{
								{
									MatchExpressions: []v1alpha1.ApplicationMatchExpression{},
								},
								{
									MatchExpressions: []v1alpha1.ApplicationMatchExpression{},
								},
							},
						},
					},
				},
				Status: v1alpha1.ApplicationSetStatus{
					ApplicationStatus: []v1alpha1.ApplicationSetApplicationStatus{
						{
							Application: "app1",
							Message:     "Application is out of date with the current AppSet generation, setting status to Waiting.",
							Status:      "Waiting",
							Step:        "1",
						},
					},
				},
			},
			appSyncMap: map[string]bool{
				"app1": false,
			},
			appStepMap: map[string]int{
				"app1": 0,
			},
			expectedAppStatus: []v1alpha1.ApplicationSetApplicationStatus{
				{
					Application:        "app1",
					LastTransitionTime: nil,
					Message:            "Application is out of date with the current AppSet generation, setting status to Waiting.",
					Status:             "Waiting",
					Step:               "1",
				},
			},
		},
		{
			name: "does not update a status if status is not pending",
			appSet: v1alpha1.ApplicationSet{
				ObjectMeta: metav1.ObjectMeta{
					Name:      "name",
					Namespace: "argocd",
				},
				Spec: v1alpha1.ApplicationSetSpec{
					Strategy: &v1alpha1.ApplicationSetStrategy{
						Type: "RollingSync",
						RollingSync: &v1alpha1.ApplicationSetRolloutStrategy{
							Steps: []v1alpha1.ApplicationSetRolloutStep{
								{
									MatchExpressions: []v1alpha1.ApplicationMatchExpression{},
								},
								{
									MatchExpressions: []v1alpha1.ApplicationMatchExpression{},
								},
							},
						},
					},
				},
				Status: v1alpha1.ApplicationSetStatus{
					ApplicationStatus: []v1alpha1.ApplicationSetApplicationStatus{
						{
							Application: "app1",
							Message:     "Application Pending status timed out while waiting to become Progressing, reset status to Healthy.",
							Status:      "Healthy",
							Step:        "1",
						},
					},
				},
			},
			appSyncMap: map[string]bool{
				"app1": true,
			},
			appStepMap: map[string]int{
				"app1": 0,
			},
			expectedAppStatus: []v1alpha1.ApplicationSetApplicationStatus{
				{
					Application:        "app1",
					LastTransitionTime: nil,
					Message:            "Application Pending status timed out while waiting to become Progressing, reset status to Healthy.",
					Status:             "Healthy",
					Step:               "1",
				},
			},
		},
		{
			name: "does not update a status if maxUpdate has already been reached with RollingSync",
			appSet: v1alpha1.ApplicationSet{
				ObjectMeta: metav1.ObjectMeta{
					Name:      "name",
					Namespace: "argocd",
				},
				Spec: v1alpha1.ApplicationSetSpec{
					Strategy: &v1alpha1.ApplicationSetStrategy{
						Type: "RollingSync",
						RollingSync: &v1alpha1.ApplicationSetRolloutStrategy{
							Steps: []v1alpha1.ApplicationSetRolloutStep{
								{
									MatchExpressions: []v1alpha1.ApplicationMatchExpression{},
									MaxUpdate: &intstr.IntOrString{
										Type:   intstr.Int,
										IntVal: 3,
									},
								},
								{
									MatchExpressions: []v1alpha1.ApplicationMatchExpression{},
								},
							},
						},
					},
				},
				Status: v1alpha1.ApplicationSetStatus{
					ApplicationStatus: []v1alpha1.ApplicationSetApplicationStatus{
						{
							Application: "app1",
							Message:     "Application resource became Progressing, updating status from Pending to Progressing.",
							Status:      "Progressing",
							Step:        "1",
						},
						{
							Application: "app2",
							Message:     "Application is out of date with the current AppSet generation, setting status to Waiting.",
							Status:      "Waiting",
							Step:        "1",
						},
						{
							Application: "app3",
							Message:     "Application is out of date with the current AppSet generation, setting status to Waiting.",
							Status:      "Waiting",
							Step:        "1",
						},
						{
							Application: "app4",
							Message:     "Application moved to Pending status, watching for the Application resource to start Progressing.",
							Status:      "Pending",
							Step:        "1",
						},
					},
				},
			},
			appSyncMap: map[string]bool{
				"app1": true,
				"app2": true,
				"app3": true,
				"app4": true,
			},
			appStepMap: map[string]int{
				"app1": 0,
				"app2": 0,
				"app3": 0,
				"app4": 0,
			},
			appMap: map[string]v1alpha1.Application{
				"app1": {
					ObjectMeta: metav1.ObjectMeta{
						Name: "app1",
					},
					Status: v1alpha1.ApplicationStatus{
						Sync: v1alpha1.SyncStatus{
							Status: v1alpha1.SyncStatusCodeOutOfSync,
						},
					},
				},
				"app2": {
					ObjectMeta: metav1.ObjectMeta{
						Name: "app2",
					},
					Status: v1alpha1.ApplicationStatus{
						Sync: v1alpha1.SyncStatus{
							Status: v1alpha1.SyncStatusCodeOutOfSync,
						},
					},
				},
				"app3": {
					ObjectMeta: metav1.ObjectMeta{
						Name: "app3",
					},
					Status: v1alpha1.ApplicationStatus{
						Sync: v1alpha1.SyncStatus{
							Status: v1alpha1.SyncStatusCodeOutOfSync,
						},
					},
				},
				"app4": {
					ObjectMeta: metav1.ObjectMeta{
						Name: "app4",
					},
					Status: v1alpha1.ApplicationStatus{
						Sync: v1alpha1.SyncStatus{
							Status: v1alpha1.SyncStatusCodeOutOfSync,
						},
					},
				},
			},
			expectedAppStatus: []v1alpha1.ApplicationSetApplicationStatus{
				{
					Application:        "app1",
					LastTransitionTime: nil,
					Message:            "Application resource became Progressing, updating status from Pending to Progressing.",
					Status:             "Progressing",
					Step:               "1",
				},
				{
					Application:        "app2",
					LastTransitionTime: nil,
					Message:            "Application moved to Pending status, watching for the Application resource to start Progressing.",
					Status:             "Pending",
					Step:               "1",
				},
				{
					Application:        "app3",
					LastTransitionTime: nil,
					Message:            "Application is out of date with the current AppSet generation, setting status to Waiting.",
					Status:             "Waiting",
					Step:               "1",
				},
				{
					Application:        "app4",
					LastTransitionTime: nil,
					Message:            "Application moved to Pending status, watching for the Application resource to start Progressing.",
					Status:             "Pending",
					Step:               "1",
				},
			},
		},
		{
			name: "rounds down for maxUpdate set to percentage string",
			appSet: v1alpha1.ApplicationSet{
				ObjectMeta: metav1.ObjectMeta{
					Name:      "name",
					Namespace: "argocd",
				},
				Spec: v1alpha1.ApplicationSetSpec{
					Strategy: &v1alpha1.ApplicationSetStrategy{
						Type: "RollingSync",
						RollingSync: &v1alpha1.ApplicationSetRolloutStrategy{
							Steps: []v1alpha1.ApplicationSetRolloutStep{
								{
									MatchExpressions: []v1alpha1.ApplicationMatchExpression{},
									MaxUpdate: &intstr.IntOrString{
										Type:   intstr.String,
										StrVal: "50%",
									},
								},
								{
									MatchExpressions: []v1alpha1.ApplicationMatchExpression{},
								},
							},
						},
					},
				},
				Status: v1alpha1.ApplicationSetStatus{
					ApplicationStatus: []v1alpha1.ApplicationSetApplicationStatus{
						{
							Application: "app1",
							Message:     "Application is out of date with the current AppSet generation, setting status to Waiting.",
							Status:      "Waiting",
							Step:        "1",
						},
						{
							Application: "app2",
							Message:     "Application is out of date with the current AppSet generation, setting status to Waiting.",
							Status:      "Waiting",
							Step:        "1",
						},
						{
							Application: "app3",
							Message:     "Application is out of date with the current AppSet generation, setting status to Waiting.",
							Status:      "Waiting",
							Step:        "1",
						},
					},
				},
			},
			appSyncMap: map[string]bool{
				"app1": true,
				"app2": true,
				"app3": true,
			},
			appStepMap: map[string]int{
				"app1": 0,
				"app2": 0,
				"app3": 0,
			},
			expectedAppStatus: []v1alpha1.ApplicationSetApplicationStatus{
				{
					Application:        "app1",
					LastTransitionTime: nil,
					Message:            "Application moved to Pending status, watching for the Application resource to start Progressing.",
					Status:             "Pending",
					Step:               "1",
				},
				{
					Application:        "app2",
					LastTransitionTime: nil,
					Message:            "Application is out of date with the current AppSet generation, setting status to Waiting.",
					Status:             "Waiting",
					Step:               "1",
				},
				{
					Application:        "app3",
					LastTransitionTime: nil,
					Message:            "Application is out of date with the current AppSet generation, setting status to Waiting.",
					Status:             "Waiting",
					Step:               "1",
				},
			},
		},
		{
			name: "does not update any applications with maxUpdate set to 0",
			appSet: v1alpha1.ApplicationSet{
				ObjectMeta: metav1.ObjectMeta{
					Name:      "name",
					Namespace: "argocd",
				},
				Spec: v1alpha1.ApplicationSetSpec{
					Strategy: &v1alpha1.ApplicationSetStrategy{
						Type: "RollingSync",
						RollingSync: &v1alpha1.ApplicationSetRolloutStrategy{
							Steps: []v1alpha1.ApplicationSetRolloutStep{
								{
									MatchExpressions: []v1alpha1.ApplicationMatchExpression{},
									MaxUpdate: &intstr.IntOrString{
										Type:   intstr.Int,
										IntVal: 0,
									},
								},
								{
									MatchExpressions: []v1alpha1.ApplicationMatchExpression{},
								},
							},
						},
					},
				},
				Status: v1alpha1.ApplicationSetStatus{
					ApplicationStatus: []v1alpha1.ApplicationSetApplicationStatus{
						{
							Application: "app1",
							Message:     "Application is out of date with the current AppSet generation, setting status to Waiting.",
							Status:      "Waiting",
							Step:        "1",
						},
						{
							Application: "app2",
							Message:     "Application is out of date with the current AppSet generation, setting status to Waiting.",
							Status:      "Waiting",
							Step:        "1",
						},
						{
							Application: "app3",
							Message:     "Application is out of date with the current AppSet generation, setting status to Waiting.",
							Status:      "Waiting",
							Step:        "1",
						},
					},
				},
			},
			appSyncMap: map[string]bool{
				"app1": true,
				"app2": true,
				"app3": true,
			},
			appStepMap: map[string]int{
				"app1": 0,
				"app2": 0,
				"app3": 0,
			},
			expectedAppStatus: []v1alpha1.ApplicationSetApplicationStatus{
				{
					Application:        "app1",
					LastTransitionTime: nil,
					Message:            "Application is out of date with the current AppSet generation, setting status to Waiting.",
					Status:             "Waiting",
					Step:               "1",
				},
				{
					Application:        "app2",
					LastTransitionTime: nil,
					Message:            "Application is out of date with the current AppSet generation, setting status to Waiting.",
					Status:             "Waiting",
					Step:               "1",
				},
				{
					Application:        "app3",
					LastTransitionTime: nil,
					Message:            "Application is out of date with the current AppSet generation, setting status to Waiting.",
					Status:             "Waiting",
					Step:               "1",
				},
			},
		},
		{
			name: "updates all applications with maxUpdate set to 100%",
			appSet: v1alpha1.ApplicationSet{
				ObjectMeta: metav1.ObjectMeta{
					Name:      "name",
					Namespace: "argocd",
				},
				Spec: v1alpha1.ApplicationSetSpec{
					Strategy: &v1alpha1.ApplicationSetStrategy{
						Type: "RollingSync",
						RollingSync: &v1alpha1.ApplicationSetRolloutStrategy{
							Steps: []v1alpha1.ApplicationSetRolloutStep{
								{
									MatchExpressions: []v1alpha1.ApplicationMatchExpression{},
									MaxUpdate: &intstr.IntOrString{
										Type:   intstr.String,
										StrVal: "100%",
									},
								},
								{
									MatchExpressions: []v1alpha1.ApplicationMatchExpression{},
								},
							},
						},
					},
				},
				Status: v1alpha1.ApplicationSetStatus{
					ApplicationStatus: []v1alpha1.ApplicationSetApplicationStatus{
						{
							Application: "app1",
							Message:     "Application is out of date with the current AppSet generation, setting status to Waiting.",
							Status:      "Waiting",
							Step:        "1",
						},
						{
							Application: "app2",
							Message:     "Application is out of date with the current AppSet generation, setting status to Waiting.",
							Status:      "Waiting",
							Step:        "1",
						},
						{
							Application: "app3",
							Message:     "Application is out of date with the current AppSet generation, setting status to Waiting.",
							Status:      "Waiting",
							Step:        "1",
						},
					},
				},
			},
			appSyncMap: map[string]bool{
				"app1": true,
				"app2": true,
				"app3": true,
			},
			appStepMap: map[string]int{
				"app1": 0,
				"app2": 0,
				"app3": 0,
			},
			expectedAppStatus: []v1alpha1.ApplicationSetApplicationStatus{
				{
					Application:        "app1",
					LastTransitionTime: nil,
					Message:            "Application moved to Pending status, watching for the Application resource to start Progressing.",
					Status:             "Pending",
					Step:               "1",
				},
				{
					Application:        "app2",
					LastTransitionTime: nil,
					Message:            "Application moved to Pending status, watching for the Application resource to start Progressing.",
					Status:             "Pending",
					Step:               "1",
				},
				{
					Application:        "app3",
					LastTransitionTime: nil,
					Message:            "Application moved to Pending status, watching for the Application resource to start Progressing.",
					Status:             "Pending",
					Step:               "1",
				},
			},
		},
		{
			name: "updates at least 1 application with maxUpdate >0%",
			appSet: v1alpha1.ApplicationSet{
				ObjectMeta: metav1.ObjectMeta{
					Name:      "name",
					Namespace: "argocd",
				},
				Spec: v1alpha1.ApplicationSetSpec{
					Strategy: &v1alpha1.ApplicationSetStrategy{
						Type: "RollingSync",
						RollingSync: &v1alpha1.ApplicationSetRolloutStrategy{
							Steps: []v1alpha1.ApplicationSetRolloutStep{
								{
									MatchExpressions: []v1alpha1.ApplicationMatchExpression{},
									MaxUpdate: &intstr.IntOrString{
										Type:   intstr.String,
										StrVal: "1%",
									},
								},
								{
									MatchExpressions: []v1alpha1.ApplicationMatchExpression{},
								},
							},
						},
					},
				},
				Status: v1alpha1.ApplicationSetStatus{
					ApplicationStatus: []v1alpha1.ApplicationSetApplicationStatus{
						{
							Application: "app1",
							Message:     "Application is out of date with the current AppSet generation, setting status to Waiting.",
							Status:      "Waiting",
							Step:        "1",
						},
						{
							Application: "app2",
							Message:     "Application is out of date with the current AppSet generation, setting status to Waiting.",
							Status:      "Waiting",
							Step:        "1",
						},
						{
							Application: "app3",
							Message:     "Application is out of date with the current AppSet generation, setting status to Waiting.",
							Status:      "Waiting",
							Step:        "1",
						},
					},
				},
			},
			appSyncMap: map[string]bool{
				"app1": true,
				"app2": true,
				"app3": true,
			},
			appStepMap: map[string]int{
				"app1": 0,
				"app2": 0,
				"app3": 0,
			},
			expectedAppStatus: []v1alpha1.ApplicationSetApplicationStatus{
				{
					Application:        "app1",
					LastTransitionTime: nil,
					Message:            "Application moved to Pending status, watching for the Application resource to start Progressing.",
					Status:             "Pending",
					Step:               "1",
				},
				{
					Application:        "app2",
					LastTransitionTime: nil,
					Message:            "Application is out of date with the current AppSet generation, setting status to Waiting.",
					Status:             "Waiting",
					Step:               "1",
				},
				{
					Application:        "app3",
					LastTransitionTime: nil,
					Message:            "Application is out of date with the current AppSet generation, setting status to Waiting.",
					Status:             "Waiting",
					Step:               "1",
				},
			},
		},
	} {
		t.Run(cc.name, func(t *testing.T) {
			kubeclientset := kubefake.NewSimpleClientset([]runtime.Object{}...)

			client := fake.NewClientBuilder().WithScheme(scheme).WithObjects(&cc.appSet).WithStatusSubresource(&cc.appSet).Build()
			metrics := appsetmetrics.NewFakeAppsetMetrics()

			argodb := db.NewDB("argocd", settings.NewSettingsManager(context.TODO(), kubeclientset, "argocd"), kubeclientset)

			r := ApplicationSetReconciler{
				Client:        client,
				Scheme:        scheme,
				Recorder:      record.NewFakeRecorder(1),
				Generators:    map[string]generators.Generator{},
				ArgoDB:        argodb,
				KubeClientset: kubeclientset,
				Metrics:       metrics,
			}

			appStatuses, err := r.updateApplicationSetApplicationStatusProgress(context.TODO(), log.NewEntry(log.StandardLogger()), &cc.appSet, cc.appSyncMap, cc.appStepMap)

			// opt out of testing the LastTransitionTime is accurate
			for i := range appStatuses {
				appStatuses[i].LastTransitionTime = nil
			}

			require.NoError(t, err, "expected no errors, but errors occurred")
			assert.Equal(t, cc.expectedAppStatus, appStatuses, "expected appStatuses did not match actual")
		})
	}
}

func TestUpdateResourceStatus(t *testing.T) {
	scheme := runtime.NewScheme()
	err := v1alpha1.AddToScheme(scheme)
	require.NoError(t, err)

	for _, cc := range []struct {
		name              string
		appSet            v1alpha1.ApplicationSet
		apps              []v1alpha1.Application
		expectedResources []v1alpha1.ResourceStatus
	}{
		{
			name: "handles an empty application list",
			appSet: v1alpha1.ApplicationSet{
				ObjectMeta: metav1.ObjectMeta{
					Name:      "name",
					Namespace: "argocd",
				},
				Status: v1alpha1.ApplicationSetStatus{
					Resources: []v1alpha1.ResourceStatus{},
				},
			},
			apps:              []v1alpha1.Application{},
			expectedResources: nil,
		},
		{
			name: "adds status if no existing statuses",
			appSet: v1alpha1.ApplicationSet{
				ObjectMeta: metav1.ObjectMeta{
					Name:      "name",
					Namespace: "argocd",
				},
				Status: v1alpha1.ApplicationSetStatus{
					ApplicationStatus: []v1alpha1.ApplicationSetApplicationStatus{},
				},
			},
			apps: []v1alpha1.Application{
				{
					ObjectMeta: metav1.ObjectMeta{
						Name: "app1",
					},
					Status: v1alpha1.ApplicationStatus{
						Sync: v1alpha1.SyncStatus{
							Status: v1alpha1.SyncStatusCodeSynced,
						},
						Health: v1alpha1.HealthStatus{
							Status:  health.HealthStatusHealthy,
							Message: "OK",
						},
					},
				},
			},
			expectedResources: []v1alpha1.ResourceStatus{
				{
					Name:   "app1",
					Status: v1alpha1.SyncStatusCodeSynced,
					Health: &v1alpha1.HealthStatus{
						Status:  health.HealthStatusHealthy,
						Message: "OK",
					},
				},
			},
		},
		{
			name: "handles an applicationset with existing and up-to-date status",
			appSet: v1alpha1.ApplicationSet{
				ObjectMeta: metav1.ObjectMeta{
					Name:      "name",
					Namespace: "argocd",
				},
				Status: v1alpha1.ApplicationSetStatus{
					Resources: []v1alpha1.ResourceStatus{
						{
							Name:   "app1",
							Status: v1alpha1.SyncStatusCodeSynced,
							Health: &v1alpha1.HealthStatus{
								Status:  health.HealthStatusHealthy,
								Message: "OK",
							},
						},
					},
				},
			},
			apps: []v1alpha1.Application{
				{
					ObjectMeta: metav1.ObjectMeta{
						Name: "app1",
					},
					Status: v1alpha1.ApplicationStatus{
						Sync: v1alpha1.SyncStatus{
							Status: v1alpha1.SyncStatusCodeSynced,
						},
						Health: v1alpha1.HealthStatus{
							Status:  health.HealthStatusHealthy,
							Message: "OK",
						},
					},
				},
			},
			expectedResources: []v1alpha1.ResourceStatus{
				{
					Name:   "app1",
					Status: v1alpha1.SyncStatusCodeSynced,
					Health: &v1alpha1.HealthStatus{
						Status:  health.HealthStatusHealthy,
						Message: "OK",
					},
				},
			},
		},
		{
			name: "updates an applicationset with existing and out of date status",
			appSet: v1alpha1.ApplicationSet{
				ObjectMeta: metav1.ObjectMeta{
					Name:      "name",
					Namespace: "argocd",
				},
				Status: v1alpha1.ApplicationSetStatus{
					Resources: []v1alpha1.ResourceStatus{
						{
							Name:   "app1",
							Status: v1alpha1.SyncStatusCodeOutOfSync,
							Health: &v1alpha1.HealthStatus{
								Status:  health.HealthStatusProgressing,
								Message: "Progressing",
							},
						},
					},
				},
			},
			apps: []v1alpha1.Application{
				{
					ObjectMeta: metav1.ObjectMeta{
						Name: "app1",
					},
					Status: v1alpha1.ApplicationStatus{
						Sync: v1alpha1.SyncStatus{
							Status: v1alpha1.SyncStatusCodeSynced,
						},
						Health: v1alpha1.HealthStatus{
							Status:  health.HealthStatusHealthy,
							Message: "OK",
						},
					},
				},
			},
			expectedResources: []v1alpha1.ResourceStatus{
				{
					Name:   "app1",
					Status: v1alpha1.SyncStatusCodeSynced,
					Health: &v1alpha1.HealthStatus{
						Status:  health.HealthStatusHealthy,
						Message: "OK",
					},
				},
			},
		},
		{
			name: "deletes an applicationset status if the application no longer exists",
			appSet: v1alpha1.ApplicationSet{
				ObjectMeta: metav1.ObjectMeta{
					Name:      "name",
					Namespace: "argocd",
				},
				Status: v1alpha1.ApplicationSetStatus{
					Resources: []v1alpha1.ResourceStatus{
						{
							Name:   "app1",
							Status: v1alpha1.SyncStatusCodeSynced,
							Health: &v1alpha1.HealthStatus{
								Status:  health.HealthStatusHealthy,
								Message: "OK",
							},
						},
					},
				},
			},
			apps:              []v1alpha1.Application{},
			expectedResources: nil,
		},
	} {
		t.Run(cc.name, func(t *testing.T) {
			kubeclientset := kubefake.NewSimpleClientset([]runtime.Object{}...)

			client := fake.NewClientBuilder().WithScheme(scheme).WithStatusSubresource(&cc.appSet).WithObjects(&cc.appSet).Build()
			metrics := appsetmetrics.NewFakeAppsetMetrics()

			argodb := db.NewDB("argocd", settings.NewSettingsManager(context.TODO(), kubeclientset, "argocd"), kubeclientset)

			r := ApplicationSetReconciler{
				Client:        client,
				Scheme:        scheme,
				Recorder:      record.NewFakeRecorder(1),
				Generators:    map[string]generators.Generator{},
				ArgoDB:        argodb,
				KubeClientset: kubeclientset,
				Metrics:       metrics,
			}

			err := r.updateResourcesStatus(context.TODO(), log.NewEntry(log.StandardLogger()), &cc.appSet, cc.apps)

			require.NoError(t, err, "expected no errors, but errors occurred")
			assert.Equal(t, cc.expectedResources, cc.appSet.Status.Resources, "expected resources did not match actual")
		})
	}
}

func generateNAppResourceStatuses(n int) []v1alpha1.ResourceStatus {
	var r []v1alpha1.ResourceStatus
	for i := 0; i < n; i++ {
		r = append(r, v1alpha1.ResourceStatus{
			Name:   "app" + strconv.Itoa(i),
			Status: v1alpha1.SyncStatusCodeSynced,
			Health: &v1alpha1.HealthStatus{
				Status:  health.HealthStatusHealthy,
				Message: "OK",
			},
		},
		)
	}
	return r
}

func generateNHealthyApps(n int) []v1alpha1.Application {
	var r []v1alpha1.Application
	for i := 0; i < n; i++ {
		r = append(r, v1alpha1.Application{
			ObjectMeta: metav1.ObjectMeta{
				Name: "app" + strconv.Itoa(i),
			},
			Status: v1alpha1.ApplicationStatus{
				Sync: v1alpha1.SyncStatus{
					Status: v1alpha1.SyncStatusCodeSynced,
				},
				Health: v1alpha1.HealthStatus{
					Status:  health.HealthStatusHealthy,
					Message: "OK",
				},
			},
		})
	}
	return r
}

func TestResourceStatusAreOrdered(t *testing.T) {
	scheme := runtime.NewScheme()
	err := v1alpha1.AddToScheme(scheme)
	require.NoError(t, err)

	err = v1alpha1.AddToScheme(scheme)
	require.NoError(t, err)
	for _, cc := range []struct {
		name              string
		appSet            v1alpha1.ApplicationSet
		apps              []v1alpha1.Application
		expectedResources []v1alpha1.ResourceStatus
	}{
		{
			name: "Ensures AppSet is always ordered",
			appSet: v1alpha1.ApplicationSet{
				ObjectMeta: metav1.ObjectMeta{
					Name:      "name",
					Namespace: "argocd",
				},
				Status: v1alpha1.ApplicationSetStatus{
					Resources: []v1alpha1.ResourceStatus{},
				},
			},
			apps:              generateNHealthyApps(10),
			expectedResources: generateNAppResourceStatuses(10),
		},
	} {
		t.Run(cc.name, func(t *testing.T) {
			kubeclientset := kubefake.NewSimpleClientset([]runtime.Object{}...)

			client := fake.NewClientBuilder().WithScheme(scheme).WithStatusSubresource(&cc.appSet).WithObjects(&cc.appSet).Build()
			metrics := appsetmetrics.NewFakeAppsetMetrics()

			argodb := db.NewDB("argocd", settings.NewSettingsManager(context.TODO(), kubeclientset, "argocd"), kubeclientset)

			r := ApplicationSetReconciler{
				Client:        client,
				Scheme:        scheme,
				Recorder:      record.NewFakeRecorder(1),
				Generators:    map[string]generators.Generator{},
				ArgoDB:        argodb,
				KubeClientset: kubeclientset,
				Metrics:       metrics,
			}

			err := r.updateResourcesStatus(context.TODO(), log.NewEntry(log.StandardLogger()), &cc.appSet, cc.apps)
			require.NoError(t, err, "expected no errors, but errors occurred")

			err = r.updateResourcesStatus(context.TODO(), log.NewEntry(log.StandardLogger()), &cc.appSet, cc.apps)
			require.NoError(t, err, "expected no errors, but errors occurred")

			err = r.updateResourcesStatus(context.TODO(), log.NewEntry(log.StandardLogger()), &cc.appSet, cc.apps)
			require.NoError(t, err, "expected no errors, but errors occurred")

			assert.Equal(t, cc.expectedResources, cc.appSet.Status.Resources, "expected resources did not match actual")
		})
	}
}

func TestOwnsHandler(t *testing.T) {
	// progressive syncs do not affect create, delete, or generic
	ownsHandler := getOwnsHandlerPredicates(true)
	assert.False(t, ownsHandler.CreateFunc(event.CreateEvent{}))
	assert.True(t, ownsHandler.DeleteFunc(event.DeleteEvent{}))
	assert.True(t, ownsHandler.GenericFunc(event.GenericEvent{}))
	ownsHandler = getOwnsHandlerPredicates(false)
	assert.False(t, ownsHandler.CreateFunc(event.CreateEvent{}))
	assert.True(t, ownsHandler.DeleteFunc(event.DeleteEvent{}))
	assert.True(t, ownsHandler.GenericFunc(event.GenericEvent{}))

	now := metav1.Now()
	type args struct {
		e                      event.UpdateEvent
		enableProgressiveSyncs bool
	}
	tests := []struct {
		name string
		args args
		want bool
	}{
		{name: "SameApplicationReconciledAtDiff", args: args{e: event.UpdateEvent{
			ObjectOld: &v1alpha1.Application{Status: v1alpha1.ApplicationStatus{ReconciledAt: &now}},
			ObjectNew: &v1alpha1.Application{Status: v1alpha1.ApplicationStatus{ReconciledAt: &now}},
		}}, want: false},
		{name: "SameApplicationResourceVersionDiff", args: args{e: event.UpdateEvent{
			ObjectOld: &v1alpha1.Application{ObjectMeta: metav1.ObjectMeta{
				ResourceVersion: "foo",
			}},
			ObjectNew: &v1alpha1.Application{ObjectMeta: metav1.ObjectMeta{
				ResourceVersion: "bar",
			}},
		}}, want: false},
		{name: "ApplicationHealthStatusDiff", args: args{
			e: event.UpdateEvent{
				ObjectOld: &v1alpha1.Application{Status: v1alpha1.ApplicationStatus{
					Health: v1alpha1.HealthStatus{
						Status: "Unknown",
					},
				}},
				ObjectNew: &v1alpha1.Application{Status: v1alpha1.ApplicationStatus{
					Health: v1alpha1.HealthStatus{
						Status: "Healthy",
					},
				}},
			},
			enableProgressiveSyncs: true,
		}, want: true},
		{name: "ApplicationSyncStatusDiff", args: args{
			e: event.UpdateEvent{
				ObjectOld: &v1alpha1.Application{Status: v1alpha1.ApplicationStatus{
					Sync: v1alpha1.SyncStatus{
						Status: "OutOfSync",
					},
				}},
				ObjectNew: &v1alpha1.Application{Status: v1alpha1.ApplicationStatus{
					Sync: v1alpha1.SyncStatus{
						Status: "Synced",
					},
				}},
			},
			enableProgressiveSyncs: true,
		}, want: true},
		{name: "ApplicationOperationStateDiff", args: args{
			e: event.UpdateEvent{
				ObjectOld: &v1alpha1.Application{Status: v1alpha1.ApplicationStatus{
					OperationState: &v1alpha1.OperationState{
						Phase: "foo",
					},
				}},
				ObjectNew: &v1alpha1.Application{Status: v1alpha1.ApplicationStatus{
					OperationState: &v1alpha1.OperationState{
						Phase: "bar",
					},
				}},
			},
			enableProgressiveSyncs: true,
		}, want: true},
		{name: "ApplicationOperationStartedAtDiff", args: args{
			e: event.UpdateEvent{
				ObjectOld: &v1alpha1.Application{Status: v1alpha1.ApplicationStatus{
					OperationState: &v1alpha1.OperationState{
						StartedAt: now,
					},
				}},
				ObjectNew: &v1alpha1.Application{Status: v1alpha1.ApplicationStatus{
					OperationState: &v1alpha1.OperationState{
						StartedAt: metav1.NewTime(now.Add(time.Minute * 1)),
					},
				}},
			},
			enableProgressiveSyncs: true,
		}, want: true},
		{name: "SameApplicationGeneration", args: args{e: event.UpdateEvent{
			ObjectOld: &v1alpha1.Application{ObjectMeta: metav1.ObjectMeta{
				Generation: 1,
			}},
			ObjectNew: &v1alpha1.Application{ObjectMeta: metav1.ObjectMeta{
				Generation: 2,
			}},
		}}, want: false},
		{name: "DifferentApplicationSpec", args: args{e: event.UpdateEvent{
			ObjectOld: &v1alpha1.Application{Spec: v1alpha1.ApplicationSpec{Project: "default"}},
			ObjectNew: &v1alpha1.Application{Spec: v1alpha1.ApplicationSpec{Project: "not-default"}},
		}}, want: true},
		{name: "DifferentApplicationLabels", args: args{e: event.UpdateEvent{
			ObjectOld: &v1alpha1.Application{ObjectMeta: metav1.ObjectMeta{Labels: map[string]string{"foo": "bar"}}},
			ObjectNew: &v1alpha1.Application{ObjectMeta: metav1.ObjectMeta{Labels: map[string]string{"bar": "foo"}}},
		}}, want: true},
		{name: "DifferentApplicationLabelsNil", args: args{e: event.UpdateEvent{
			ObjectOld: &v1alpha1.Application{ObjectMeta: metav1.ObjectMeta{Labels: map[string]string{}}},
			ObjectNew: &v1alpha1.Application{ObjectMeta: metav1.ObjectMeta{Labels: nil}},
		}}, want: false},
		{name: "DifferentApplicationAnnotations", args: args{e: event.UpdateEvent{
			ObjectOld: &v1alpha1.Application{ObjectMeta: metav1.ObjectMeta{Annotations: map[string]string{"foo": "bar"}}},
			ObjectNew: &v1alpha1.Application{ObjectMeta: metav1.ObjectMeta{Annotations: map[string]string{"bar": "foo"}}},
		}}, want: true},
		{name: "DifferentApplicationAnnotationsNil", args: args{e: event.UpdateEvent{
			ObjectOld: &v1alpha1.Application{ObjectMeta: metav1.ObjectMeta{Annotations: map[string]string{}}},
			ObjectNew: &v1alpha1.Application{ObjectMeta: metav1.ObjectMeta{Annotations: nil}},
		}}, want: false},
		{name: "DifferentApplicationFinalizers", args: args{e: event.UpdateEvent{
			ObjectOld: &v1alpha1.Application{ObjectMeta: metav1.ObjectMeta{Finalizers: []string{"argo"}}},
			ObjectNew: &v1alpha1.Application{ObjectMeta: metav1.ObjectMeta{Finalizers: []string{"none"}}},
		}}, want: true},
		{name: "DifferentApplicationFinalizersNil", args: args{e: event.UpdateEvent{
			ObjectOld: &v1alpha1.Application{ObjectMeta: metav1.ObjectMeta{Finalizers: []string{}}},
			ObjectNew: &v1alpha1.Application{ObjectMeta: metav1.ObjectMeta{Finalizers: nil}},
		}}, want: false},
		{name: "ApplicationDestinationSame", args: args{
			e: event.UpdateEvent{
				ObjectOld: &v1alpha1.Application{
					Spec: v1alpha1.ApplicationSpec{
						Destination: v1alpha1.ApplicationDestination{
							Server:    "server",
							Namespace: "ns",
							Name:      "name",
						},
					},
				},
				ObjectNew: &v1alpha1.Application{
					Spec: v1alpha1.ApplicationSpec{
						Destination: v1alpha1.ApplicationDestination{
							Server:    "server",
							Namespace: "ns",
							Name:      "name",
						},
					},
				},
			},
			enableProgressiveSyncs: true,
		}, want: false},
		{name: "ApplicationDestinationDiff", args: args{
			e: event.UpdateEvent{
				ObjectOld: &v1alpha1.Application{
					Spec: v1alpha1.ApplicationSpec{
						Destination: v1alpha1.ApplicationDestination{
							Server:    "server",
							Namespace: "ns",
							Name:      "name",
						},
					},
				},
				ObjectNew: &v1alpha1.Application{
					Spec: v1alpha1.ApplicationSpec{
						Destination: v1alpha1.ApplicationDestination{
							Server:    "notSameServer",
							Namespace: "ns",
							Name:      "name",
						},
					},
				},
			},
			enableProgressiveSyncs: true,
		}, want: true},
		{name: "NotAnAppOld", args: args{e: event.UpdateEvent{
			ObjectOld: &v1alpha1.AppProject{},
			ObjectNew: &v1alpha1.Application{ObjectMeta: metav1.ObjectMeta{Labels: map[string]string{"bar": "foo"}}},
		}}, want: false},
		{name: "NotAnAppNew", args: args{e: event.UpdateEvent{
			ObjectOld: &v1alpha1.Application{ObjectMeta: metav1.ObjectMeta{Labels: map[string]string{"foo": "bar"}}},
			ObjectNew: &v1alpha1.AppProject{},
		}}, want: false},
	}
	for _, tt := range tests {
		t.Run(tt.name, func(t *testing.T) {
			ownsHandler = getOwnsHandlerPredicates(tt.args.enableProgressiveSyncs)
			assert.Equalf(t, tt.want, ownsHandler.UpdateFunc(tt.args.e), "UpdateFunc(%v)", tt.args.e)
		})
	}
}

func TestMigrateStatus(t *testing.T) {
	scheme := runtime.NewScheme()
	err := v1alpha1.AddToScheme(scheme)
	require.NoError(t, err)

	err = v1alpha1.AddToScheme(scheme)
	require.NoError(t, err)

	for _, tc := range []struct {
		name           string
		appset         v1alpha1.ApplicationSet
		expectedStatus v1alpha1.ApplicationSetStatus
	}{
		{
			name: "status without applicationstatus target revisions set will default to empty list",
			appset: v1alpha1.ApplicationSet{
				ObjectMeta: metav1.ObjectMeta{
					Name:      "test",
					Namespace: "test",
				},
				Status: v1alpha1.ApplicationSetStatus{
					ApplicationStatus: []v1alpha1.ApplicationSetApplicationStatus{
						{},
					},
				},
			},
			expectedStatus: v1alpha1.ApplicationSetStatus{
				ApplicationStatus: []v1alpha1.ApplicationSetApplicationStatus{
					{
						TargetRevisions: []string{},
					},
				},
			},
		},
		{
			name: "status with applicationstatus target revisions set will do nothing",
			appset: v1alpha1.ApplicationSet{
				ObjectMeta: metav1.ObjectMeta{
					Name:      "test",
					Namespace: "test",
				},
				Status: v1alpha1.ApplicationSetStatus{
					ApplicationStatus: []v1alpha1.ApplicationSetApplicationStatus{
						{
							TargetRevisions: []string{"Current"},
						},
					},
				},
			},
			expectedStatus: v1alpha1.ApplicationSetStatus{
				ApplicationStatus: []v1alpha1.ApplicationSetApplicationStatus{
					{
						TargetRevisions: []string{"Current"},
					},
				},
			},
		},
	} {
		t.Run(tc.name, func(t *testing.T) {
			client := fake.NewClientBuilder().WithScheme(scheme).WithStatusSubresource(&tc.appset).WithObjects(&tc.appset).Build()
			r := ApplicationSetReconciler{
				Client: client,
			}

			err := r.migrateStatus(context.Background(), &tc.appset)
			require.NoError(t, err)
			assert.Equal(t, tc.expectedStatus, tc.appset.Status)
		})
	}
}<|MERGE_RESOLUTION|>--- conflicted
+++ resolved
@@ -1353,15 +1353,9 @@
 				},
 			}
 
-<<<<<<< HEAD
 			kubeclientset := getDefaultTestClientSet(secret)
 
 			metrics := appsetmetrics.NewFakeAppsetMetrics(client)
-=======
-			objects := append([]runtime.Object{}, secret)
-			kubeclientset := kubefake.NewSimpleClientset(objects...)
-			metrics := appsetmetrics.NewFakeAppsetMetrics()
->>>>>>> 2a497ef1
 
 			argodb := db.NewDB("argocd", settings.NewSettingsManager(context.TODO(), kubeclientset, "argocd"), kubeclientset)
 
