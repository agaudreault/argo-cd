--- conflicted
+++ resolved
@@ -94,57 +94,26 @@
 		})
 }
 
-<<<<<<< HEAD
-func TestAutoSyncSelfHealRetryAndRefreshEnabled(t *testing.T) {
-	limits := []int64{
-		100, // Repeat enough times to see we move on to 3rd commit without reaching the limit
-=======
 // TestAutoSyncRetryAndRefreshEnabled verifies that auto-sync+refresh picks up fixed commits automatically
 func TestAutoSyncRetryAndRefreshEnabled(t *testing.T) {
 	limits := []int64{
 		100, // Repeat enough times to see we move on to the 3rd commit without reaching the limit
->>>>>>> 83176926
 		-1,  // Repeat forever
 	}
 
 	for _, limit := range limits {
 		Given(t).
 			Path(guestbookPath).
-<<<<<<< HEAD
-			When().
-			// Correctly configured app should be auto-synced once created
-			CreateFromFile(func(app *Application) {
-				app.Spec.SyncPolicy = &SyncPolicy{
-					Automated: &SyncPolicyAutomated{
-						SelfHeal: true,
-					},
-=======
 			When(). // I create an app with auto-sync and Refresh
 			CreateFromFile(func(app *Application) {
 				app.Spec.SyncPolicy = &SyncPolicy{
 					Automated: &SyncPolicyAutomated{},
->>>>>>> 83176926
 					Retry: &RetryStrategy{
 						Limit:   limit,
 						Refresh: true,
 					},
 				}
 			}).
-<<<<<<< HEAD
-			Then().
-			Expect(OperationPhaseIs(OperationSucceeded)).
-			Expect(SyncStatusIs(SyncStatusCodeSynced)).
-			Expect(NoConditions()).
-			// Broken commit should make the app stuck retrying indefinitely
-			When().
-			PatchFile("guestbook-ui-deployment.yaml", `[{"op": "replace", "path": "/spec/revisionHistoryLimit", "value": "badValue"}]`).
-			Refresh(RefreshTypeNormal).
-			Then().
-			Expect(OperationPhaseIs(OperationRunning)).
-			Expect(SyncStatusIs(SyncStatusCodeOutOfSync)).
-			Expect(OperationMessageContains("one or more objects failed to apply")).
-			Expect(OperationMessageContains("Retrying attempt #1")).
-=======
 			Then(). // It should auto-sync correctly
 			Expect(OperationPhaseIs(OperationSucceeded)).
 			Expect(SyncStatusIs(SyncStatusCodeSynced)).
@@ -156,32 +125,18 @@
 			Expect(OperationPhaseIs(OperationRunning)).
 			Expect(SyncStatusIs(SyncStatusCodeOutOfSync)).
 			Expect(OperationRetriedTimes(1)).
->>>>>>> 83176926
 			// Wait to make sure the condition is consistent
 			And(func(_ *Application) {
 				time.Sleep(10 * time.Second)
 			}).
 			Expect(OperationPhaseIs(OperationRunning)).
 			Expect(SyncStatusIs(SyncStatusCodeOutOfSync)).
-<<<<<<< HEAD
-			Expect(OperationMessageContains("one or more objects failed to apply")).
-			Expect(OperationMessageContains("Retrying attempt #2")).
-
-			// Push fix commit and see the app pick it up
-			When().
-			// Fix declaration
-			PatchFile("guestbook-ui-deployment.yaml", `[{"op": "replace", "path": "/spec/revisionHistoryLimit", "value": 42}]`).
-			Refresh(RefreshTypeNormal).
-			Then().
-			// Wait for the sync retry to pick up new commit
-=======
 			Expect(OperationRetriedTimes(2)).
 			When(). // I push a fixed commit (while auto-sync in progress)
 			PatchFile("guestbook-ui-deployment.yaml", `[{"op": "replace", "path": "/spec/revisionHistoryLimit", "value": 42}]`).
 			Refresh(RefreshTypeNormal).
 			Then(). // Argo CD should pick it up and sync it successfully
 			// Wait for the sync retry to pick up a new commit
->>>>>>> 83176926
 			And(func(_ *Application) {
 				time.Sleep(10 * time.Second)
 			}).
@@ -189,8 +144,6 @@
 			Expect(SyncStatusIs(SyncStatusCodeSynced)).
 			Expect(OperationPhaseIs(OperationSucceeded))
 	}
-<<<<<<< HEAD
-=======
 }
 
 // TestAutoSyncRetryAndRefreshManualSync verifies that auto-sync+refresh do not pick new commits on manual sync
@@ -242,5 +195,4 @@
 		Expect(NoConditions()).
 		Expect(SyncStatusIs(SyncStatusCodeSynced)).
 		Expect(OperationPhaseIs(OperationSucceeded))
->>>>>>> 83176926
 }