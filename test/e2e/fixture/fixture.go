package fixture

import (
	"bufio"
	"context"
	stderrors "errors"
	"fmt"
	"os"
	"path"
	"path/filepath"
	"reflect"
	"strconv"
	"strings"
	"testing"
	"time"

	appsv1 "k8s.io/api/apps/v1"
	corev1 "k8s.io/api/core/v1"
	rbacv1 "k8s.io/api/rbac/v1"

	jsonpatch "github.com/evanphx/json-patch"
	log "github.com/sirupsen/logrus"
	"github.com/stretchr/testify/require"
	metav1 "k8s.io/apimachinery/pkg/apis/meta/v1"
	"k8s.io/apimachinery/pkg/runtime/schema"
	"k8s.io/client-go/dynamic"
	"k8s.io/client-go/kubernetes"
	"k8s.io/client-go/rest"
	"k8s.io/client-go/tools/clientcmd"
	"sigs.k8s.io/controller-runtime/pkg/controller/controllerutil"
	"sigs.k8s.io/yaml"

	"github.com/argoproj/argo-cd/v3/common"
	"github.com/argoproj/argo-cd/v3/pkg/apiclient"
	sessionpkg "github.com/argoproj/argo-cd/v3/pkg/apiclient/session"
	"github.com/argoproj/argo-cd/v3/pkg/apis/application/v1alpha1"
	appclientset "github.com/argoproj/argo-cd/v3/pkg/client/clientset/versioned"
	"github.com/argoproj/argo-cd/v3/util/env"
	"github.com/argoproj/argo-cd/v3/util/errors"
	grpcutil "github.com/argoproj/argo-cd/v3/util/grpc"
	utilio "github.com/argoproj/argo-cd/v3/util/io"
	"github.com/argoproj/argo-cd/v3/util/settings"
)

const (
	defaultAPIServer        = "localhost:8080"
	defaultAdminPassword    = "password"
	defaultAdminUsername    = "admin"
	DefaultTestUserPassword = "password"
	TestingLabel            = "e2e.argoproj.io"
	ArgoCDNamespace         = "argocd-e2e"
	ArgoCDAppNamespace      = "argocd-e2e-external"

	// notifications controller, metrics server port
	defaultNotificationServer = "localhost:9001"

	// ensure all repos are in one directory tree, so we can easily clean them up
	TmpDir             = "/tmp/argo-e2e"
	repoDir            = "testdata.git"
	submoduleDir       = "submodule.git"
	submoduleParentDir = "submoduleParent.git"

	GuestbookPath = "guestbook"

	ProjectName = "argo-project"

	// cmp plugin sock file path
	PluginSockFilePath = "/app/config/plugin"

	E2ETestPrefix = "e2e-test-"

	// finalizer to add to resources during tests. Make sure that the resource Kind of your object
	// is included in the test EnsureCleanState code
	TestFinalizer = TestingLabel + "/finalizer"

	// Account for batch events processing (set to 1ms in e2e tests)
	WhenThenSleepInterval = 5 * time.Millisecond
)

const (
	EnvAdminUsername           = "ARGOCD_E2E_ADMIN_USERNAME"
	EnvAdminPassword           = "ARGOCD_E2E_ADMIN_PASSWORD"
	EnvArgoCDServerName        = "ARGOCD_E2E_SERVER_NAME"
	EnvArgoCDRedisHAProxyName  = "ARGOCD_E2E_REDIS_HAPROXY_NAME"
	EnvArgoCDRedisName         = "ARGOCD_E2E_REDIS_NAME"
	EnvArgoCDRepoServerName    = "ARGOCD_E2E_REPO_SERVER_NAME"
	EnvArgoCDAppControllerName = "ARGOCD_E2E_APPLICATION_CONTROLLER_NAME"
)

var (
	id                      string
	shortId                 string
	deploymentNamespace     string
	name                    string
	KubeClientset           kubernetes.Interface
	KubeConfig              *rest.Config
	DynamicClientset        dynamic.Interface
	AppClientset            appclientset.Interface
	ArgoCDClientset         apiclient.Client
	adminUsername           string
	AdminPassword           string
	apiServerAddress        string
	token                   string
	plainText               bool
	testsRun                map[string]bool
	argoCDServerName        string
	argoCDRedisHAProxyName  string
	argoCDRedisName         string
	argoCDRepoServerName    string
	argoCDAppControllerName string
)

type RepoURLType string

type ACL struct {
	Resource string
	Action   string
	Scope    string
}

const (
	RepoURLTypeFile                 = "file"
	RepoURLTypeHTTPS                = "https"
	RepoURLTypeHTTPSOrg             = "https-org"
	RepoURLTypeHTTPSClientCert      = "https-cc"
	RepoURLTypeHTTPSSubmodule       = "https-sub"
	RepoURLTypeHTTPSSubmoduleParent = "https-par"
	RepoURLTypeSSH                  = "ssh"
	RepoURLTypeSSHSubmodule         = "ssh-sub"
	RepoURLTypeSSHSubmoduleParent   = "ssh-par"
	RepoURLTypeHelm                 = "helm"
	RepoURLTypeHelmParent           = "helm-par"
	RepoURLTypeHelmOCI              = "helm-oci"
	RepoURLTypeOCI                  = "oci"
	GitUsername                     = "admin"
	GitPassword                     = "password"
	GitBearerToken                  = "test"
	GithubAppID                     = "2978632978"
	GithubAppInstallationID         = "7893789433789"
	GpgGoodKeyID                    = "D56C4FCA57A46444"
	HelmOCIRegistryURL              = "localhost:5000/myrepo"
	HelmAuthenticatedOCIRegistryURL = "localhost:5001/myrepo"
	OCIRegistryURL                  = "oci://localhost:5000/my-oci-repo"
	OCIHostURL                      = "oci://localhost:5000"
	AuthenticatedOCIHostURL         = "oci://localhost:5001"
)

// TestNamespace returns the namespace where Argo CD E2E test instance will be
// running in.
func TestNamespace() string {
	return GetEnvWithDefault("ARGOCD_E2E_NAMESPACE", ArgoCDNamespace)
}

func AppNamespace() string {
	return GetEnvWithDefault("ARGOCD_E2E_APP_NAMESPACE", ArgoCDAppNamespace)
}

// getKubeConfig creates new kubernetes client config using specified config path and config overrides variables
func getKubeConfig(configPath string, overrides clientcmd.ConfigOverrides) *rest.Config {
	loadingRules := clientcmd.NewDefaultClientConfigLoadingRules()
	loadingRules.ExplicitPath = configPath
	clientConfig := clientcmd.NewInteractiveDeferredLoadingClientConfig(loadingRules, &overrides, os.Stdin)

	restConfig, err := clientConfig.ClientConfig()
	errors.CheckError(err)
	return restConfig
}

func GetEnvWithDefault(envName, defaultValue string) string {
	r := os.Getenv(envName)
	if r == "" {
		return defaultValue
	}
	return r
}

// IsRemote returns true when the tests are being run against a workload that
// is running in a remote cluster.
func IsRemote() bool {
	return env.ParseBoolFromEnv("ARGOCD_E2E_REMOTE", false)
}

// IsLocal returns when the tests are being run against a local workload
func IsLocal() bool {
	return !IsRemote()
}

// creates e2e tests fixture: ensures that Application CRD is installed, creates temporal namespace, starts repo and api server,
// configure currently available cluster.
func init() {
	// ensure we log all shell execs
	log.SetLevel(log.DebugLevel)
	// set-up variables
	config := getKubeConfig("", clientcmd.ConfigOverrides{})
	AppClientset = appclientset.NewForConfigOrDie(config)
	KubeClientset = kubernetes.NewForConfigOrDie(config)
	DynamicClientset = dynamic.NewForConfigOrDie(config)
	KubeConfig = config

	apiServerAddress = GetEnvWithDefault(apiclient.EnvArgoCDServer, defaultAPIServer)
	adminUsername = GetEnvWithDefault(EnvAdminUsername, defaultAdminUsername)
	AdminPassword = GetEnvWithDefault(EnvAdminPassword, defaultAdminPassword)

	argoCDServerName = GetEnvWithDefault(EnvArgoCDServerName, common.DefaultServerName)
	argoCDRedisHAProxyName = GetEnvWithDefault(EnvArgoCDRedisHAProxyName, common.DefaultRedisHaProxyName)
	argoCDRedisName = GetEnvWithDefault(EnvArgoCDRedisName, common.DefaultRedisName)
	argoCDRepoServerName = GetEnvWithDefault(EnvArgoCDRepoServerName, common.DefaultRepoServerName)
	argoCDAppControllerName = GetEnvWithDefault(EnvArgoCDAppControllerName, common.DefaultApplicationControllerName)

	dialTime := 30 * time.Second
	tlsTestResult, err := grpcutil.TestTLS(apiServerAddress, dialTime)
	errors.CheckError(err)

	ArgoCDClientset, err = apiclient.NewClient(&apiclient.ClientOptions{
		Insecure:          true,
		ServerAddr:        apiServerAddress,
		PlainText:         !tlsTestResult.TLS,
		ServerName:        argoCDServerName,
		RedisHaProxyName:  argoCDRedisHAProxyName,
		RedisName:         argoCDRedisName,
		RepoServerName:    argoCDRepoServerName,
		AppControllerName: argoCDAppControllerName,
	})
	errors.CheckError(err)

	plainText = !tlsTestResult.TLS

	errors.CheckError(LoginAs(adminUsername))

	log.WithFields(log.Fields{"apiServerAddress": apiServerAddress}).Info("initialized")

	// Preload a list of tests that should be skipped
	testsRun = make(map[string]bool)
	rf := os.Getenv("ARGOCD_E2E_RECORD")
	if rf == "" {
		return
	}
	f, err := os.Open(rf)
	if err != nil {
		if stderrors.Is(err, os.ErrNotExist) {
			return
		}
		panic(fmt.Sprintf("Could not read record file %s: %v", rf, err))
	}
	defer func() {
		err := f.Close()
		if err != nil {
			panic(fmt.Sprintf("Could not close record file %s: %v", rf, err))
		}
	}()
	scanner := bufio.NewScanner(f)
	for scanner.Scan() {
		testsRun[scanner.Text()] = true
	}
}

func loginAs(username, password string) error {
	closer, client, err := ArgoCDClientset.NewSessionClient()
	if err != nil {
		return err
	}
	defer utilio.Close(closer)

	userInfoResponse, err := client.GetUserInfo(context.Background(), &sessionpkg.GetUserInfoRequest{})
	if err != nil {
		return err
	}
	if userInfoResponse.Username == username && userInfoResponse.LoggedIn {
		return nil
	}

	sessionResponse, err := client.Create(context.Background(), &sessionpkg.SessionCreateRequest{Username: username, Password: password})
	if err != nil {
		return err
	}
	token = sessionResponse.Token

	ArgoCDClientset, err = apiclient.NewClient(&apiclient.ClientOptions{
		Insecure:          true,
		ServerAddr:        apiServerAddress,
		AuthToken:         token,
		PlainText:         plainText,
		ServerName:        argoCDServerName,
		RedisHaProxyName:  argoCDRedisHAProxyName,
		RedisName:         argoCDRedisName,
		RepoServerName:    argoCDRepoServerName,
		AppControllerName: argoCDAppControllerName,
	})
	return err
}

func LoginAs(username string) error {
	password := DefaultTestUserPassword
	if username == "admin" {
		password = AdminPassword
	}
	return loginAs(username, password)
}

// Name returns the current test name from global state.
// Deprecated: Use TestContext.Name() instead. This function reads from global state
// and will be removed once all tests are migrated to use TestContext.
func Name() string {
	return name
}

func ShortId() string {
	return shortId
}

func repoDirectory() string {
	return path.Join(TmpDir, repoDir)
}

func submoduleDirectory() string {
	return path.Join(TmpDir, submoduleDir)
}

func submoduleParentDirectory() string {
	return path.Join(TmpDir, submoduleParentDir)
}

const (
	EnvRepoURLTypeSSH                  = "ARGOCD_E2E_REPO_SSH"
	EnvRepoURLTypeSSHSubmodule         = "ARGOCD_E2E_REPO_SSH_SUBMODULE"
	EnvRepoURLTypeSSHSubmoduleParent   = "ARGOCD_E2E_REPO_SSH_SUBMODULE_PARENT"
	EnvRepoURLTypeHTTPS                = "ARGOCD_E2E_REPO_HTTPS"
	EnvRepoURLTypeHTTPSOrg             = "ARGOCD_E2E_REPO_HTTPS_ORG"
	EnvRepoURLTypeHTTPSClientCert      = "ARGOCD_E2E_REPO_HTTPS_CLIENT_CERT"
	EnvRepoURLTypeHTTPSSubmodule       = "ARGOCD_E2E_REPO_HTTPS_SUBMODULE"
	EnvRepoURLTypeHTTPSSubmoduleParent = "ARGOCD_E2E_REPO_HTTPS_SUBMODULE_PARENT"
	EnvRepoURLTypeHelm                 = "ARGOCD_E2E_REPO_HELM"
	EnvRepoURLDefault                  = "ARGOCD_E2E_REPO_DEFAULT"
)

func RepoURL(urlType RepoURLType) string {
	switch urlType {
	// Git server via SSH
	case RepoURLTypeSSH:
		return GetEnvWithDefault(EnvRepoURLTypeSSH, "ssh://root@localhost:2222/tmp/argo-e2e/testdata.git")
	// Git submodule repo
	case RepoURLTypeSSHSubmodule:
		return GetEnvWithDefault(EnvRepoURLTypeSSHSubmodule, "ssh://root@localhost:2222/tmp/argo-e2e/submodule.git")
	// Git submodule parent repo
	case RepoURLTypeSSHSubmoduleParent:
		return GetEnvWithDefault(EnvRepoURLTypeSSHSubmoduleParent, "ssh://root@localhost:2222/tmp/argo-e2e/submoduleParent.git")
	// Git server via HTTPS
	case RepoURLTypeHTTPS:
		return GetEnvWithDefault(EnvRepoURLTypeHTTPS, "https://localhost:9443/argo-e2e/testdata.git")
	// Git "organisation" via HTTPS
	case RepoURLTypeHTTPSOrg:
		return GetEnvWithDefault(EnvRepoURLTypeHTTPSOrg, "https://localhost:9443/argo-e2e")
	// Git server via HTTPS - Client Cert protected
	case RepoURLTypeHTTPSClientCert:
		return GetEnvWithDefault(EnvRepoURLTypeHTTPSClientCert, "https://localhost:9444/argo-e2e/testdata.git")
	case RepoURLTypeHTTPSSubmodule:
		return GetEnvWithDefault(EnvRepoURLTypeHTTPSSubmodule, "https://localhost:9443/argo-e2e/submodule.git")
		// Git submodule parent repo
	case RepoURLTypeHTTPSSubmoduleParent:
		return GetEnvWithDefault(EnvRepoURLTypeHTTPSSubmoduleParent, "https://localhost:9443/argo-e2e/submoduleParent.git")
	// Default - file based Git repository
	case RepoURLTypeHelm:
		return GetEnvWithDefault(EnvRepoURLTypeHelm, "https://localhost:9444/argo-e2e/testdata.git/helm-repo/local")
	// When Helm Repo has sub repos, this is the parent repo URL
	case RepoURLTypeHelmParent:
		return GetEnvWithDefault(EnvRepoURLTypeHelm, "https://localhost:9444/argo-e2e/testdata.git/helm-repo")
	case RepoURLTypeOCI:
		return OCIRegistryURL
	case RepoURLTypeHelmOCI:
		return HelmOCIRegistryURL
	default:
		return GetEnvWithDefault(EnvRepoURLDefault, "file://"+repoDirectory())
	}
}

func RepoBaseURL(urlType RepoURLType) string {
	return path.Base(RepoURL(urlType))
}

// DeploymentNamespace returns the test deployment namespace from global state.
// Deprecated: Use TestContext.DeploymentNamespace() instead. This function reads from global state
// and will be removed once all tests are migrated to use TestContext.
func DeploymentNamespace() string {
	return deploymentNamespace
}

// Convenience wrapper for updating argocd-cm
func updateSettingConfigMap(updater func(cm *corev1.ConfigMap) error) error {
	return updateGenericConfigMap(common.ArgoCDConfigMapName, updater)
}

// Convenience wrapper for updating argocd-notifications-cm
func updateNotificationsConfigMap(updater func(cm *corev1.ConfigMap) error) error {
	return updateGenericConfigMap(common.ArgoCDNotificationsConfigMapName, updater)
}

// Convenience wrapper for updating argocd-cm-rbac
func updateRBACConfigMap(updater func(cm *corev1.ConfigMap) error) error {
	return updateGenericConfigMap(common.ArgoCDRBACConfigMapName, updater)
}

func configMapsEquivalent(a *corev1.ConfigMap, b *corev1.ConfigMap) bool {
	return reflect.DeepEqual(a.Immutable, b.Immutable) &&
		reflect.DeepEqual(a.TypeMeta, b.TypeMeta) &&
		reflect.DeepEqual(a.ObjectMeta, b.ObjectMeta) &&
		// Covers cases when one map is nil and another is empty map
		(len(a.Data) == 0 && len(b.Data) == 0 || reflect.DeepEqual(a.Data, b.Data)) &&
		(len(a.BinaryData) == 0 && len(b.BinaryData) == 0 || reflect.DeepEqual(a.BinaryData, b.BinaryData))
}

// Updates a given config map in argocd-e2e namespace
func updateGenericConfigMap(name string, updater func(cm *corev1.ConfigMap) error) error {
	cm, err := KubeClientset.CoreV1().ConfigMaps(TestNamespace()).Get(context.Background(), name, metav1.GetOptions{})
	if err != nil {
		return err
	}
	oldCm := cm.DeepCopy()
	if cm.Data == nil {
		cm.Data = make(map[string]string)
	}
	err = updater(cm)
	if err != nil {
		return err
	}
	if !configMapsEquivalent(cm, oldCm) {
		_, err = KubeClientset.CoreV1().ConfigMaps(TestNamespace()).Update(context.Background(), cm, metav1.UpdateOptions{})
		if err != nil {
			return err
		}
	}
	return nil
}

func RegisterKustomizeVersion(version, path string) error {
	return updateSettingConfigMap(func(cm *corev1.ConfigMap) error {
		cm.Data["kustomize.version."+version] = path
		return nil
	})
}

func SetEnableManifestGeneration(val map[v1alpha1.ApplicationSourceType]bool) error {
	return updateSettingConfigMap(func(cm *corev1.ConfigMap) error {
		for k, v := range val {
			cm.Data[strings.ToLower(string(k))+".enable"] = strconv.FormatBool(v)
		}
		return nil
	})
}

func SetResourceOverrides(overrides map[string]v1alpha1.ResourceOverride) error {
	err := updateSettingConfigMap(func(cm *corev1.ConfigMap) error {
		if len(overrides) > 0 {
			yamlBytes, err := yaml.Marshal(overrides)
			if err != nil {
				return err
			}
			cm.Data["resource.customizations"] = string(yamlBytes)
		} else {
			delete(cm.Data, "resource.customizations")
		}
		return nil
	})
	if err != nil {
		return err
	}

	return SetResourceOverridesSplitKeys(overrides)
}

func SetInstallationID(installationID string) error {
	return updateSettingConfigMap(func(cm *corev1.ConfigMap) error {
		cm.Data["installationID"] = installationID
		return nil
	})
}

func SetTrackingMethod(trackingMethod string) error {
	return updateSettingConfigMap(func(cm *corev1.ConfigMap) error {
		cm.Data["application.resourceTrackingMethod"] = trackingMethod
		return nil
	})
}

func SetTrackingLabel(trackingLabel string) error {
	return updateSettingConfigMap(func(cm *corev1.ConfigMap) error {
		cm.Data["application.instanceLabelKey"] = trackingLabel
		return nil
	})
}

func SetImpersonationEnabled(impersonationEnabledFlag string) error {
	return updateSettingConfigMap(func(cm *corev1.ConfigMap) error {
		cm.Data["application.sync.impersonation.enabled"] = impersonationEnabledFlag
		return nil
	})
}

func CreateRBACResourcesForImpersonation(serviceAccountName string, policyRules []rbacv1.PolicyRule) error {
	sa := &corev1.ServiceAccount{
		ObjectMeta: metav1.ObjectMeta{
			Name: serviceAccountName,
		},
	}
	_, err := KubeClientset.CoreV1().ServiceAccounts(DeploymentNamespace()).Create(context.Background(), sa, metav1.CreateOptions{})
	if err != nil {
		return err
	}
	role := &rbacv1.Role{
		ObjectMeta: metav1.ObjectMeta{
			Name: fmt.Sprintf("%s-%s", serviceAccountName, "role"),
		},
		Rules: policyRules,
	}
	_, err = KubeClientset.RbacV1().Roles(DeploymentNamespace()).Create(context.Background(), role, metav1.CreateOptions{})
	if err != nil {
		return err
	}
	rolebinding := &rbacv1.RoleBinding{
		ObjectMeta: metav1.ObjectMeta{
			Name: fmt.Sprintf("%s-%s", serviceAccountName, "rolebinding"),
		},
		RoleRef: rbacv1.RoleRef{
			APIGroup: "rbac.authorization.k8s.io",
			Kind:     "Role",
			Name:     fmt.Sprintf("%s-%s", serviceAccountName, "role"),
		},
		Subjects: []rbacv1.Subject{
			{
				Kind:      "ServiceAccount",
				Name:      serviceAccountName,
				Namespace: DeploymentNamespace(),
			},
		},
	}
	_, err = KubeClientset.RbacV1().RoleBindings(DeploymentNamespace()).Create(context.Background(), rolebinding, metav1.CreateOptions{})
	if err != nil {
		return err
	}
	return nil
}

func SetResourceOverridesSplitKeys(overrides map[string]v1alpha1.ResourceOverride) error {
	return updateSettingConfigMap(func(cm *corev1.ConfigMap) error {
		for k, v := range overrides {
			if v.HealthLua != "" {
				cm.Data[getResourceOverrideSplitKey(k, "health")] = v.HealthLua
			}
			cm.Data[getResourceOverrideSplitKey(k, "useOpenLibs")] = strconv.FormatBool(v.UseOpenLibs)
			if v.Actions != "" {
				cm.Data[getResourceOverrideSplitKey(k, "actions")] = v.Actions
			}
			if len(v.IgnoreDifferences.JSONPointers) > 0 ||
				len(v.IgnoreDifferences.JQPathExpressions) > 0 ||
				len(v.IgnoreDifferences.ManagedFieldsManagers) > 0 {
				yamlBytes, err := yaml.Marshal(v.IgnoreDifferences)
				if err != nil {
					return err
				}
				cm.Data[getResourceOverrideSplitKey(k, "ignoreDifferences")] = string(yamlBytes)
			}
			if len(v.KnownTypeFields) > 0 {
				yamlBytes, err := yaml.Marshal(v.KnownTypeFields)
				if err != nil {
					return err
				}
				cm.Data[getResourceOverrideSplitKey(k, "knownTypeFields")] = string(yamlBytes)
			}
		}
		return nil
	})
}

func getResourceOverrideSplitKey(key string, customizeType string) string {
	groupKind := key
	parts := strings.Split(key, "/")
	if len(parts) == 2 {
		groupKind = fmt.Sprintf("%s_%s", parts[0], parts[1])
	}
	return fmt.Sprintf("resource.customizations.%s.%s", customizeType, groupKind)
}

func SetAccounts(accounts map[string][]string) error {
	return updateSettingConfigMap(func(cm *corev1.ConfigMap) error {
		for k, v := range accounts {
			cm.Data["accounts."+k] = strings.Join(v, ",")
		}
		return nil
	})
}

func SetPermissions(permissions []ACL, username string, roleName string) error {
	return updateRBACConfigMap(func(cm *corev1.ConfigMap) error {
		var aclstr string

		for _, permission := range permissions {
			aclstr += fmt.Sprintf("p, role:%s, %s, %s, %s, allow \n", roleName, permission.Resource, permission.Action, permission.Scope)
		}

		aclstr += fmt.Sprintf("g, %s, role:%s", username, roleName)
		cm.Data["policy.csv"] = aclstr

		return nil
	})
}

func SetResourceFilter(filters settings.ResourcesFilter) error {
	return updateSettingConfigMap(func(cm *corev1.ConfigMap) error {
		exclusions, err := yaml.Marshal(filters.ResourceExclusions)
		if err != nil {
			return err
		}
		inclusions, err := yaml.Marshal(filters.ResourceInclusions)
		if err != nil {
			return err
		}
		cm.Data["resource.exclusions"] = string(exclusions)
		cm.Data["resource.inclusions"] = string(inclusions)
		return nil
	})
}

func SetProjectSpec(project string, spec v1alpha1.AppProjectSpec) error {
	proj, err := AppClientset.ArgoprojV1alpha1().AppProjects(TestNamespace()).Get(context.Background(), project, metav1.GetOptions{})
	if err != nil {
		return err
	}
	proj.Spec = spec
	_, err = AppClientset.ArgoprojV1alpha1().AppProjects(TestNamespace()).Update(context.Background(), proj, metav1.UpdateOptions{})
	return err
}

func SetParamInSettingConfigMap(key, value string) error {
	return updateSettingConfigMap(func(cm *corev1.ConfigMap) error {
		cm.Data[key] = value
		return nil
	})
}

func SetParamInNotificationsConfigMap(key, value string) error {
	return updateNotificationsConfigMap(func(cm *corev1.ConfigMap) error {
		cm.Data[key] = value
		return nil
	})
}

type TestOption func(option *testOption)

type testOption struct {
	testdata string
}

func newTestOption(opts ...TestOption) *testOption {
	to := &testOption{
		testdata: "testdata",
	}
	for _, opt := range opts {
		opt(to)
	}
	return to
}

func WithTestData(testdata string) TestOption {
	return func(option *testOption) {
		option.testdata = testdata
	}
}

func EnsureCleanState(t *testing.T, opts ...TestOption) *TestState {
	t.Helper()
	opt := newTestOption(opts...)
	// In large scenarios, we can skip tests that already run
	SkipIfAlreadyRun(t)
	// Register this test after it has been run & was successful
	t.Cleanup(func() {
		RecordTestRun(t)
	})

	// Create TestState to hold test-specific variables
	state := NewTestState(t)

	// Also set global variables for backward compatibility with tests that still use
	// global accessor functions (Name(), ShortId(), DeploymentNamespace()).
	// Deprecated: These global variables will be removed once all tests are migrated
	// to use TestContext methods instead of global accessor functions.
	id = state.id
	shortId = state.shortId
	name = state.name
	deploymentNamespace = state.deploymentNamespace

	start := time.Now()
	policy := metav1.DeletePropagationBackground

	deleteNamespaces := func(namespaces []corev1.Namespace, wait bool) error {
		args := []string{"delete", "ns", "--ignore-not-found=true", fmt.Sprintf("--wait=%t", wait)}
		for _, namespace := range namespaces {
			args = append(args, namespace.Name)
		}
		_, err := Run("", "kubectl", args...)
		if err != nil {
			return err
		}
		return nil
	}

	deleteResourceWithTestFinalizer := func(namespaces []corev1.Namespace, gvrs []schema.GroupVersionResource) error {
		for _, namespace := range namespaces {
			for _, gvr := range gvrs {
				objects, err := DynamicClientset.Resource(gvr).Namespace(namespace.GetName()).List(t.Context(), metav1.ListOptions{})
				if err != nil {
					return err
				}
				for i := range objects.Items {
					obj := &objects.Items[i]
					updated := controllerutil.RemoveFinalizer(obj, TestFinalizer)
					if updated {
						log.WithFields(log.Fields{
							"namespace": namespace.GetName(),
							"resource":  gvr,
							"name":      obj.GetName(),
						}).Info("removing test finalizer")
						_, err := DynamicClientset.Resource(gvr).Namespace(namespace.GetName()).Update(t.Context(), obj, metav1.UpdateOptions{})
						if err != nil {
							return err
						}
					}
				}
			}
		}
		return nil
	}

	RunFunctionsInParallelAndCheckErrors(t, []func() error{
		func() error {
			// kubectl delete apps ...
			return AppClientset.ArgoprojV1alpha1().Applications(TestNamespace()).DeleteCollection(
				t.Context(),
				metav1.DeleteOptions{PropagationPolicy: &policy},
				metav1.ListOptions{})
		},
		func() error {
			// kubectl delete apps ...
			return AppClientset.ArgoprojV1alpha1().Applications(AppNamespace()).DeleteCollection(
				t.Context(),
				metav1.DeleteOptions{PropagationPolicy: &policy},
				metav1.ListOptions{})
		},
		func() error {
			// kubectl delete appprojects --field-selector metadata.name!=default
			return AppClientset.ArgoprojV1alpha1().AppProjects(TestNamespace()).DeleteCollection(
				t.Context(),
				metav1.DeleteOptions{PropagationPolicy: &policy},
				metav1.ListOptions{FieldSelector: "metadata.name!=default"})
		},
		func() error {
			// kubectl delete secrets -l argocd.argoproj.io/secret-type=repo-config
			return KubeClientset.CoreV1().Secrets(TestNamespace()).DeleteCollection(
				t.Context(),
				metav1.DeleteOptions{PropagationPolicy: &policy},
				metav1.ListOptions{LabelSelector: common.LabelKeySecretType + "=" + common.LabelValueSecretTypeRepository})
		},
		func() error {
			// kubectl delete secrets -l argocd.argoproj.io/secret-type=repo-creds
			return KubeClientset.CoreV1().Secrets(TestNamespace()).DeleteCollection(
				t.Context(),
				metav1.DeleteOptions{PropagationPolicy: &policy},
				metav1.ListOptions{LabelSelector: common.LabelKeySecretType + "=" + common.LabelValueSecretTypeRepoCreds})
		},
		func() error {
			// kubectl delete secrets -l argocd.argoproj.io/secret-type=cluster
			return KubeClientset.CoreV1().Secrets(TestNamespace()).DeleteCollection(
				t.Context(),
				metav1.DeleteOptions{PropagationPolicy: &policy},
				metav1.ListOptions{LabelSelector: common.LabelKeySecretType + "=" + common.LabelValueSecretTypeCluster})
		},
		func() error {
			// kubectl delete secrets -l e2e.argoproj.io=true
			return KubeClientset.CoreV1().Secrets(TestNamespace()).DeleteCollection(
				t.Context(),
				metav1.DeleteOptions{PropagationPolicy: &policy},
				metav1.ListOptions{LabelSelector: TestingLabel + "=true"})
		},
	})

	RunFunctionsInParallelAndCheckErrors(t, []func() error{
		func() error {
			// delete old namespaces which were created by tests
			namespaces, err := KubeClientset.CoreV1().Namespaces().List(
				t.Context(),
				metav1.ListOptions{
					LabelSelector: TestingLabel + "=true",
				},
			)
			if err != nil {
				return err
			}
			if len(namespaces.Items) > 0 {
				err = deleteNamespaces(namespaces.Items, false)
				if err != nil {
					return err
				}
			}

			// Get all namespaces stuck in Terminating state
			terminatingNamespaces, err := KubeClientset.CoreV1().Namespaces().List(
				t.Context(),
				metav1.ListOptions{
					LabelSelector: TestingLabel + "=true",
					FieldSelector: "status.phase=Terminating",
				})
			if err != nil {
				return err
			}
			if len(terminatingNamespaces.Items) > 0 {
				err = deleteResourceWithTestFinalizer(terminatingNamespaces.Items, []schema.GroupVersionResource{
					// If finalizers are added to new resource kinds, they must be added here for a proper cleanup
					appsv1.SchemeGroupVersion.WithResource("deployments"),
				})
				if err != nil {
					return err
				}
			}

			namespaces, err = KubeClientset.CoreV1().Namespaces().List(t.Context(), metav1.ListOptions{})
			if err != nil {
				return err
			}
			testNamespaceNames := []corev1.Namespace{}
			for _, namespace := range namespaces.Items {
				if strings.HasPrefix(namespace.Name, E2ETestPrefix) {
					testNamespaceNames = append(testNamespaceNames, namespace)
				}
			}
			if len(testNamespaceNames) > 0 {
				err = deleteNamespaces(testNamespaceNames, true)
				if err != nil {
					return err
				}
			}
			return nil
		},
		func() error {
			// delete old CRDs which were created by tests, doesn't seem to have kube api to get items
			_, err := Run("", "kubectl", "delete", "crd", "-l", TestingLabel+"=true", "--wait=false")
			return err
		},
		func() error {
			// delete old ClusterRoles which were created by tests
			clusterRoles, err := KubeClientset.RbacV1().ClusterRoles().List(
				t.Context(),
				metav1.ListOptions{
					LabelSelector: fmt.Sprintf("%s=%s", TestingLabel, "true"),
				},
			)
			if err != nil {
				return err
			}
			if len(clusterRoles.Items) > 0 {
				args := []string{"delete", "clusterrole", "--wait=false"}
				for _, clusterRole := range clusterRoles.Items {
					args = append(args, clusterRole.Name)
				}
				_, err := Run("", "kubectl", args...)
				if err != nil {
					return err
				}
			}

			clusterRoles, err = KubeClientset.RbacV1().ClusterRoles().List(t.Context(), metav1.ListOptions{})
			if err != nil {
				return err
			}
			testClusterRoleNames := []string{}
			for _, clusterRole := range clusterRoles.Items {
				if strings.HasPrefix(clusterRole.Name, E2ETestPrefix) {
					testClusterRoleNames = append(testClusterRoleNames, clusterRole.Name)
				}
			}
			if len(testClusterRoleNames) > 0 {
				args := []string{"delete", "clusterrole"}
				args = append(args, testClusterRoleNames...)
				_, err := Run("", "kubectl", args...)
				if err != nil {
					return err
				}
			}
			return nil
		},
		func() error {
			// delete old ClusterRoleBindings which were created by tests
			clusterRoleBindings, err := KubeClientset.RbacV1().ClusterRoleBindings().List(t.Context(), metav1.ListOptions{})
			if err != nil {
				return err
			}
			testClusterRoleBindingNames := []string{}
			for _, clusterRoleBinding := range clusterRoleBindings.Items {
				if strings.HasPrefix(clusterRoleBinding.Name, E2ETestPrefix) {
					testClusterRoleBindingNames = append(testClusterRoleBindingNames, clusterRoleBinding.Name)
				}
			}
			if len(testClusterRoleBindingNames) > 0 {
				args := []string{"delete", "clusterrolebinding"}
				args = append(args, testClusterRoleBindingNames...)
				_, err := Run("", "kubectl", args...)
				if err != nil {
					return err
				}
			}
			return nil
		},
		func() error {
			err := updateSettingConfigMap(func(cm *corev1.ConfigMap) error {
				cm.Data = map[string]string{}
				return nil
			})
			if err != nil {
				return err
			}
			err = updateNotificationsConfigMap(func(cm *corev1.ConfigMap) error {
				cm.Data = map[string]string{}
				return nil
			})
			if err != nil {
				return err
			}
			err = updateRBACConfigMap(func(cm *corev1.ConfigMap) error {
				cm.Data = map[string]string{}
				return nil
			})
			if err != nil {
				return err
			}
			return updateGenericConfigMap(common.ArgoCDGPGKeysConfigMapName, func(cm *corev1.ConfigMap) error {
				cm.Data = map[string]string{}
				return nil
			})
		},
		func() error {
			// We can switch user and as result in previous state we will have non-admin user, this case should be reset
			return LoginAs(adminUsername)
		},
	})

	RunFunctionsInParallelAndCheckErrors(t, []func() error{
		func() error {
			err := SetProjectSpec("default", v1alpha1.AppProjectSpec{
				OrphanedResources:        nil,
				SourceRepos:              []string{"*"},
				Destinations:             []v1alpha1.ApplicationDestination{{Namespace: "*", Server: "*"}},
				ClusterResourceWhitelist: []v1alpha1.ClusterResourceRestrictionItem{{Group: "*", Kind: "*"}},
				SourceNamespaces:         []string{AppNamespace()},
			})
			if err != nil {
				return err
			}

			// Create separate project for testing gpg signature verification
			_, err = AppClientset.ArgoprojV1alpha1().AppProjects(TestNamespace()).Create(
				t.Context(),
				&v1alpha1.AppProject{
					ObjectMeta: metav1.ObjectMeta{
						Name: "gpg",
					},
					Spec: v1alpha1.AppProjectSpec{
						OrphanedResources:        nil,
						SourceRepos:              []string{"*"},
						Destinations:             []v1alpha1.ApplicationDestination{{Namespace: "*", Server: "*"}},
						ClusterResourceWhitelist: []v1alpha1.ClusterResourceRestrictionItem{{Group: "*", Kind: "*"}},
						SignatureKeys:            []v1alpha1.SignatureKey{{KeyID: GpgGoodKeyID}},
						SourceNamespaces:         []string{AppNamespace()},
					},
				},
				metav1.CreateOptions{},
			)
			return err
		},
		func() error {
			err := os.RemoveAll(TmpDir)
			if err != nil {
				return err
			}
			_, err = Run("", "mkdir", "-p", TmpDir)
			if err != nil {
				return err
			}

			// create TLS and SSH certificate directories
			if IsLocal() {
				_, err = Run("", "mkdir", "-p", TmpDir+"/app/config/tls")
				if err != nil {
					return err
				}
				_, err = Run("", "mkdir", "-p", TmpDir+"/app/config/ssh")
				if err != nil {
					return err
				}
			}

			// For signing during the tests
			_, err = Run("", "mkdir", "-p", TmpDir+"/gpg")
			if err != nil {
				return err
			}
			_, err = Run("", "chmod", "0700", TmpDir+"/gpg")
			if err != nil {
				return err
			}
			prevGnuPGHome := os.Getenv("GNUPGHOME")
			t.Setenv("GNUPGHOME", TmpDir+"/gpg")
			//nolint:errcheck
			Run("", "pkill", "-9", "gpg-agent")
			_, err = Run("", "gpg", "--import", "../fixture/gpg/signingkey.asc")
			if err != nil {
				return err
			}
			t.Setenv("GNUPGHOME", prevGnuPGHome)

			// recreate GPG directories
			if IsLocal() {
				_, err = Run("", "mkdir", "-p", TmpDir+"/app/config/gpg/source")
				if err != nil {
					return err
				}
				_, err = Run("", "mkdir", "-p", TmpDir+"/app/config/gpg/keys")
				if err != nil {
					return err
				}
				_, err = Run("", "chmod", "0700", TmpDir+"/app/config/gpg/keys")
				if err != nil {
					return err
				}
				_, err = Run("", "mkdir", "-p", TmpDir+PluginSockFilePath)
				if err != nil {
					return err
				}
				_, err = Run("", "chmod", "0700", TmpDir+PluginSockFilePath)
				if err != nil {
					return err
				}
			}

			// set-up tmp repo, must have unique name
			_, err = Run("", "cp", "-Rf", opt.testdata, repoDirectory())
			if err != nil {
				return err
			}
			_, err = Run(repoDirectory(), "chmod", "777", ".")
			if err != nil {
				return err
			}
			_, err = Run(repoDirectory(), "git", "init", "-b", "master")
			if err != nil {
				return err
			}
			_, err = Run(repoDirectory(), "git", "add", ".")
			if err != nil {
				return err
			}
			_, err = Run(repoDirectory(), "git", "commit", "-q", "-m", "initial commit")
			if err != nil {
				return err
			}

			if IsRemote() {
				_, err = Run(repoDirectory(), "git", "remote", "add", "origin", os.Getenv("ARGOCD_E2E_GIT_SERVICE"))
				if err != nil {
					return err
				}
				_, err = Run(repoDirectory(), "git", "push", "origin", "master", "-f")
				if err != nil {
					return err
				}
			}
			return nil
		},
		func() error {
<<<<<<< HEAD
			// create namespace for this test
			_, err := Run("", "kubectl", "create", "ns", state.deploymentNamespace)
=======
			// random id - unique across test runs
			randString, err := rand.String(5)
			if err != nil {
				return err
			}
			shortId = strings.ToLower(randString)
			id = fmt.Sprintf("%s-%s", t.Name(), shortId)
			name = DnsFriendly(t.Name(), "-"+shortId)
			deploymentNamespace = DnsFriendly("argocd-e2e-"+t.Name(), "-"+shortId)

			// create namespace
			_, err = Run("", "kubectl", "create", "ns", DeploymentNamespace())
>>>>>>> 13b8b458
			if err != nil {
				return err
			}
			_, err = Run("", "kubectl", "label", "ns", state.deploymentNamespace, TestingLabel+"=true")
			return err
		},
	})

	log.WithFields(log.Fields{
		"duration": time.Since(start),
		"name":     t.Name(),
		"id":       state.id,
		"username": "admin",
		"password": "password",
	}).Info("clean state")

	return state
}

// RunCliWithRetry executes an Argo CD CLI command with retry logic.
func RunCliWithRetry(maxRetries int, args ...string) (string, error) {
	var out string
	var err error
	for i := 0; i < maxRetries; i++ {
		out, err = RunCli(args...)
		if err == nil {
			break
		}
		time.Sleep(time.Second)
	}
	return out, err
}

// RunCli executes an Argo CD CLI command with no stdin input and default server authentication.
func RunCli(args ...string) (string, error) {
	return RunCliWithStdin("", false, args...)
}

// RunCliWithStdin executes an Argo CD CLI command with optional stdin input and authentication.
func RunCliWithStdin(stdin string, isKubeConextOnlyCli bool, args ...string) (string, error) {
	if plainText {
		args = append(args, "--plaintext")
	}

	// For commands executed with Kubernetes context server argument causes a conflict (for those commands server argument is for KubeAPI server), also authentication is not required
	if !isKubeConextOnlyCli {
		args = append(args, "--server", apiServerAddress, "--auth-token", token)
	}

	args = append(args, "--insecure")

	// Create a redactor that only redacts the auth token value
	redactor := func(text string) string {
		if token == "" {
			return text
		}
		// Use a more precise approach to only redact the exact auth token
		// Look for --auth-token followed by the exact token value
		authTokenPattern := "--auth-token " + token
		return strings.ReplaceAll(text, authTokenPattern, "--auth-token ******")
	}

	return RunWithStdinWithRedactor(stdin, "", "../../dist/argocd", redactor, args...)
}

// RunPluginCli executes an Argo CD CLI plugin with optional stdin input.
func RunPluginCli(stdin string, args ...string) (string, error) {
	return RunWithStdin(stdin, "", "../../dist/argocd", args...)
}

func Patch(t *testing.T, path string, jsonPatch string) {
	t.Helper()
	log.WithFields(log.Fields{"path": path, "jsonPatch": jsonPatch}).Info("patching")

	filename := filepath.Join(repoDirectory(), path)
	bytes, err := os.ReadFile(filename)
	require.NoError(t, err)

	patch, err := jsonpatch.DecodePatch([]byte(jsonPatch))
	require.NoError(t, err)

	isYaml := strings.HasSuffix(filename, ".yaml")
	if isYaml {
		log.Info("converting YAML to JSON")
		bytes, err = yaml.YAMLToJSON(bytes)
		require.NoError(t, err)
	}

	log.WithFields(log.Fields{"bytes": string(bytes)}).Info("JSON")

	bytes, err = patch.Apply(bytes)
	require.NoError(t, err)

	if isYaml {
		log.Info("converting JSON back to YAML")
		bytes, err = yaml.JSONToYAML(bytes)
		require.NoError(t, err)
	}

	require.NoError(t, os.WriteFile(filename, bytes, 0o644))
	errors.NewHandler(t).FailOnErr(Run(repoDirectory(), "git", "diff"))
	errors.NewHandler(t).FailOnErr(Run(repoDirectory(), "git", "commit", "-am", "patch"))
	if IsRemote() {
		errors.NewHandler(t).FailOnErr(Run(repoDirectory(), "git", "push", "-f", "origin", "master"))
	}
}

func Delete(t *testing.T, path string) {
	t.Helper()
	log.WithFields(log.Fields{"path": path}).Info("deleting")

	require.NoError(t, os.Remove(filepath.Join(repoDirectory(), path)))

	errors.NewHandler(t).FailOnErr(Run(repoDirectory(), "git", "diff"))
	errors.NewHandler(t).FailOnErr(Run(repoDirectory(), "git", "commit", "-am", "delete"))
	if IsRemote() {
		errors.NewHandler(t).FailOnErr(Run(repoDirectory(), "git", "push", "-f", "origin", "master"))
	}
}

func WriteFile(t *testing.T, path, contents string) {
	t.Helper()
	log.WithFields(log.Fields{"path": path}).Info("adding")

	require.NoError(t, os.WriteFile(filepath.Join(repoDirectory(), path), []byte(contents), 0o644))
}

func AddFile(t *testing.T, path, contents string) {
	t.Helper()
	WriteFile(t, path, contents)

	errors.NewHandler(t).FailOnErr(Run(repoDirectory(), "git", "diff"))
	errors.NewHandler(t).FailOnErr(Run(repoDirectory(), "git", "add", "."))
	errors.NewHandler(t).FailOnErr(Run(repoDirectory(), "git", "commit", "-am", "add file"))

	if IsRemote() {
		errors.NewHandler(t).FailOnErr(Run(repoDirectory(), "git", "push", "-f", "origin", "master"))
	}
}

func AddSignedFile(t *testing.T, path, contents string) {
	t.Helper()
	WriteFile(t, path, contents)

	prevGnuPGHome := os.Getenv("GNUPGHOME")
	t.Setenv("GNUPGHOME", TmpDir+"/gpg")
	errors.NewHandler(t).FailOnErr(Run(repoDirectory(), "git", "diff"))
	errors.NewHandler(t).FailOnErr(Run(repoDirectory(), "git", "add", "."))
	errors.NewHandler(t).FailOnErr(Run(repoDirectory(), "git", "-c", "user.signingkey="+GpgGoodKeyID, "commit", "-S", "-am", "add file"))
	t.Setenv("GNUPGHOME", prevGnuPGHome)
	if IsRemote() {
		errors.NewHandler(t).FailOnErr(Run(repoDirectory(), "git", "push", "-f", "origin", "master"))
	}
}

func AddSignedTag(t *testing.T, name string) {
	t.Helper()
	prevGnuPGHome := os.Getenv("GNUPGHOME")
	t.Setenv("GNUPGHOME", TmpDir+"/gpg")
	defer t.Setenv("GNUPGHOME", prevGnuPGHome)
	errors.NewHandler(t).FailOnErr(Run(repoDirectory(), "git", "-c", "user.signingkey="+GpgGoodKeyID, "tag", "-sm", "add signed tag", name))
	if IsRemote() {
		errors.NewHandler(t).FailOnErr(Run(repoDirectory(), "git", "push", "--tags", "-f", "origin", "master"))
	}
}

func AddTag(t *testing.T, name string) {
	t.Helper()
	prevGnuPGHome := os.Getenv("GNUPGHOME")
	t.Setenv("GNUPGHOME", TmpDir+"/gpg")
	defer t.Setenv("GNUPGHOME", prevGnuPGHome)
	errors.NewHandler(t).FailOnErr(Run(repoDirectory(), "git", "tag", name))
	if IsRemote() {
		errors.NewHandler(t).FailOnErr(Run(repoDirectory(), "git", "push", "--tags", "-f", "origin", "master"))
	}
}

func AddTagWithForce(t *testing.T, name string) {
	t.Helper()
	prevGnuPGHome := os.Getenv("GNUPGHOME")
	t.Setenv("GNUPGHOME", TmpDir+"/gpg")
	defer t.Setenv("GNUPGHOME", prevGnuPGHome)
	errors.NewHandler(t).FailOnErr(Run(repoDirectory(), "git", "tag", "-f", name))
	if IsRemote() {
		errors.NewHandler(t).FailOnErr(Run(repoDirectory(), "git", "push", "--tags", "-f", "origin", "master"))
	}
}

func AddAnnotatedTag(t *testing.T, name string, message string) {
	t.Helper()
	errors.NewHandler(t).FailOnErr(Run(repoDirectory(), "git", "tag", "-f", "-a", name, "-m", message))
	if IsRemote() {
		errors.NewHandler(t).FailOnErr(Run(repoDirectory(), "git", "push", "--tags", "-f", "origin", "master"))
	}
}

// create the resource by creating using "kubectl apply", with bonus templating
func Declarative(t *testing.T, filename string, values any) (string, error) {
	t.Helper()
	bytes, err := os.ReadFile(path.Join("testdata", filename))
	require.NoError(t, err)

	tmpFile, err := os.CreateTemp(t.TempDir(), "")
	require.NoError(t, err)
	_, err = tmpFile.WriteString(Tmpl(t, string(bytes), values))
	require.NoError(t, err)
	defer tmpFile.Close()
	return Run("", "kubectl", "-n", TestNamespace(), "apply", "-f", tmpFile.Name())
}

func CreateSubmoduleRepos(t *testing.T, repoType string) {
	t.Helper()
	// set-up submodule repo
	errors.NewHandler(t).FailOnErr(Run("", "cp", "-Rf", "testdata/git-submodule/", submoduleDirectory()))
	errors.NewHandler(t).FailOnErr(Run(submoduleDirectory(), "chmod", "777", "."))
	errors.NewHandler(t).FailOnErr(Run(submoduleDirectory(), "git", "init", "-b", "master"))
	errors.NewHandler(t).FailOnErr(Run(submoduleDirectory(), "git", "add", "."))
	errors.NewHandler(t).FailOnErr(Run(submoduleDirectory(), "git", "commit", "-q", "-m", "initial commit"))

	if IsRemote() {
		errors.NewHandler(t).FailOnErr(Run(submoduleDirectory(), "git", "remote", "add", "origin", os.Getenv("ARGOCD_E2E_GIT_SERVICE_SUBMODULE")))
		errors.NewHandler(t).FailOnErr(Run(submoduleDirectory(), "git", "push", "origin", "master", "-f"))
	}

	// set-up submodule parent repo
	errors.NewHandler(t).FailOnErr(Run("", "mkdir", submoduleParentDirectory()))
	errors.NewHandler(t).FailOnErr(Run(submoduleParentDirectory(), "chmod", "777", "."))
	errors.NewHandler(t).FailOnErr(Run(submoduleParentDirectory(), "git", "init", "-b", "master"))
	errors.NewHandler(t).FailOnErr(Run(submoduleParentDirectory(), "git", "add", "."))
	if IsRemote() {
		errors.NewHandler(t).FailOnErr(Run(submoduleParentDirectory(), "git", "submodule", "add", "-b", "master", os.Getenv("ARGOCD_E2E_GIT_SERVICE_SUBMODULE"), "submodule/test"))
	} else {
		t.Setenv("GIT_ALLOW_PROTOCOL", "file")
		errors.NewHandler(t).FailOnErr(Run(submoduleParentDirectory(), "git", "submodule", "add", "-b", "master", "../submodule.git", "submodule/test"))
	}
	switch repoType {
	case "ssh":
		errors.NewHandler(t).FailOnErr(Run(submoduleParentDirectory(), "git", "config", "--file=.gitmodules", "submodule.submodule/test.url", RepoURL(RepoURLTypeSSHSubmodule)))
	case "https":
		errors.NewHandler(t).FailOnErr(Run(submoduleParentDirectory(), "git", "config", "--file=.gitmodules", "submodule.submodule/test.url", RepoURL(RepoURLTypeHTTPSSubmodule)))
	}
	errors.NewHandler(t).FailOnErr(Run(submoduleParentDirectory(), "git", "add", "--all"))
	errors.NewHandler(t).FailOnErr(Run(submoduleParentDirectory(), "git", "commit", "-q", "-m", "commit with submodule"))

	if IsRemote() {
		errors.NewHandler(t).FailOnErr(Run(submoduleParentDirectory(), "git", "remote", "add", "origin", os.Getenv("ARGOCD_E2E_GIT_SERVICE_SUBMODULE_PARENT")))
		errors.NewHandler(t).FailOnErr(Run(submoduleParentDirectory(), "git", "push", "origin", "master", "-f"))
	}
}

func RemoveSubmodule(t *testing.T) {
	t.Helper()
	log.Info("removing submodule")

	errors.NewHandler(t).FailOnErr(Run(submoduleParentDirectory(), "git", "rm", "submodule/test"))
	errors.NewHandler(t).FailOnErr(Run(submoduleParentDirectory(), "touch", "submodule/.gitkeep"))
	errors.NewHandler(t).FailOnErr(Run(submoduleParentDirectory(), "git", "add", "submodule/.gitkeep"))
	errors.NewHandler(t).FailOnErr(Run(submoduleParentDirectory(), "git", "commit", "-m", "remove submodule"))
	if IsRemote() {
		errors.NewHandler(t).FailOnErr(Run(submoduleParentDirectory(), "git", "push", "-f", "origin", "master"))
	}
}

// RestartRepoServer performs a restart of the repo server deployment and waits
// until the rollout has completed.
func RestartRepoServer(t *testing.T) {
	t.Helper()
	if IsRemote() {
		log.Infof("Waiting for repo server to restart")
		prefix := os.Getenv("ARGOCD_E2E_NAME_PREFIX")
		workload := "argocd-repo-server"
		if prefix != "" {
			workload = prefix + "-repo-server"
		}
		errors.NewHandler(t).FailOnErr(Run("", "kubectl", "rollout", "-n", TestNamespace(), "restart", "deployment", workload))
		errors.NewHandler(t).FailOnErr(Run("", "kubectl", "rollout", "-n", TestNamespace(), "status", "deployment", workload))
		// wait longer to avoid error on s390x
		time.Sleep(5 * time.Second)
	}
}

// RestartAPIServer performs a restart of the API server deployemt and waits
// until the rollout has completed.
func RestartAPIServer(t *testing.T) {
	t.Helper()
	if IsRemote() {
		log.Infof("Waiting for API server to restart")
		prefix := os.Getenv("ARGOCD_E2E_NAME_PREFIX")
		workload := "argocd-server"
		if prefix != "" {
			workload = prefix + "-server"
		}
		errors.NewHandler(t).FailOnErr(Run("", "kubectl", "rollout", "-n", TestNamespace(), "restart", "deployment", workload))
		errors.NewHandler(t).FailOnErr(Run("", "kubectl", "rollout", "-n", TestNamespace(), "status", "deployment", workload))
	}
}

// LocalOrRemotePath selects a path for a given application based on whether
// tests are running local or remote.
func LocalOrRemotePath(base string) string {
	if IsRemote() {
		return base + "/remote"
	}
	return base + "/local"
}

// SkipOnEnv allows to skip a test when a given environment variable is set.
// Environment variable names follow the ARGOCD_E2E_SKIP_<suffix> pattern,
// and must be set to the string value 'true' in order to skip a test.
func SkipOnEnv(t *testing.T, suffixes ...string) {
	t.Helper()
	for _, suffix := range suffixes {
		e := os.Getenv("ARGOCD_E2E_SKIP_" + suffix)
		if e == "true" {
			t.Skip()
		}
	}
}

// SkipIfAlreadyRun skips a test if it has been already run by a previous
// test cycle and was recorded.
func SkipIfAlreadyRun(t *testing.T) {
	t.Helper()
	if _, ok := testsRun[t.Name()]; ok {
		t.Skip()
	}
}

// RecordTestRun records a test that has been run successfully to a text file,
// so that it can be automatically skipped if requested.
func RecordTestRun(t *testing.T) {
	t.Helper()
	if t.Skipped() || t.Failed() {
		return
	}
	rf := os.Getenv("ARGOCD_E2E_RECORD")
	if rf == "" {
		return
	}
	log.Infof("Registering test execution at %s", rf)
	f, err := os.OpenFile(rf, os.O_APPEND|os.O_CREATE|os.O_WRONLY, 0o644)
	if err != nil {
		t.Fatalf("could not open record file %s: %v", rf, err)
	}
	defer func() {
		err := f.Close()
		if err != nil {
			t.Fatalf("could not close record file %s: %v", rf, err)
		}
	}()
	if _, err := f.WriteString(t.Name() + "\n"); err != nil {
		t.Fatalf("could not write to %s: %v", rf, err)
	}
}

func GetApiServerAddress() string { //nolint:revive //FIXME(var-naming)
	return apiServerAddress
}

func GetNotificationServerAddress() string {
	return defaultNotificationServer
}

func GetToken() string {
	return token
}<|MERGE_RESOLUTION|>--- conflicted
+++ resolved
@@ -1073,23 +1073,8 @@
 			return nil
 		},
 		func() error {
-<<<<<<< HEAD
 			// create namespace for this test
 			_, err := Run("", "kubectl", "create", "ns", state.deploymentNamespace)
-=======
-			// random id - unique across test runs
-			randString, err := rand.String(5)
-			if err != nil {
-				return err
-			}
-			shortId = strings.ToLower(randString)
-			id = fmt.Sprintf("%s-%s", t.Name(), shortId)
-			name = DnsFriendly(t.Name(), "-"+shortId)
-			deploymentNamespace = DnsFriendly("argocd-e2e-"+t.Name(), "-"+shortId)
-
-			// create namespace
-			_, err = Run("", "kubectl", "create", "ns", DeploymentNamespace())
->>>>>>> 13b8b458
 			if err != nil {
 				return err
 			}
