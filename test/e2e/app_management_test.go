package e2e

import (
	"context"
	"fmt"
	"reflect"
	"testing"
	"time"

	"github.com/argoproj/gitops-engine/pkg/diff"
	"github.com/argoproj/gitops-engine/pkg/health"
	. "github.com/argoproj/gitops-engine/pkg/sync/common"
	"github.com/argoproj/gitops-engine/pkg/utils/kube"
	"github.com/argoproj/pkg/errors"
	log "github.com/sirupsen/logrus"
	"github.com/stretchr/testify/assert"
	"github.com/stretchr/testify/require"
	corev1 "k8s.io/api/core/v1"
	networkingv1 "k8s.io/api/networking/v1"
	rbacv1 "k8s.io/api/rbac/v1"
	metav1 "k8s.io/apimachinery/pkg/apis/meta/v1"
	"k8s.io/apimachinery/pkg/apis/meta/v1/unstructured"
	"k8s.io/apimachinery/pkg/runtime"
	"k8s.io/apimachinery/pkg/runtime/schema"
	"k8s.io/apimachinery/pkg/types"
	"k8s.io/apimachinery/pkg/util/intstr"
	"k8s.io/utils/ptr"

	"github.com/argoproj/argo-cd/v3/common"
	applicationpkg "github.com/argoproj/argo-cd/v3/pkg/apiclient/application"
	. "github.com/argoproj/argo-cd/v3/pkg/apis/application/v1alpha1"
	"github.com/argoproj/argo-cd/v3/test/e2e/fixture"
	accountFixture "github.com/argoproj/argo-cd/v3/test/e2e/fixture/account"
	. "github.com/argoproj/argo-cd/v3/test/e2e/fixture/app"
	clusterFixture "github.com/argoproj/argo-cd/v3/test/e2e/fixture/cluster"
	projectFixture "github.com/argoproj/argo-cd/v3/test/e2e/fixture/project"
	repoFixture "github.com/argoproj/argo-cd/v3/test/e2e/fixture/repos"
	"github.com/argoproj/argo-cd/v3/test/e2e/testdata"
	"github.com/argoproj/argo-cd/v3/util/argo"
	. "github.com/argoproj/argo-cd/v3/util/errors"
	"github.com/argoproj/argo-cd/v3/util/io"
	"github.com/argoproj/argo-cd/v3/util/settings"

	"github.com/argoproj/argo-cd/v3/pkg/apis/application"
)

const (
	guestbookPath          = "guestbook"
	guestbookPathLocal     = "./testdata/guestbook_local"
	globalWithNoNameSpace  = "global-with-no-namespace"
	guestbookWithNamespace = "guestbook-with-namespace"
	resourceActions        = "resource-actions"
	appLogsRetryCount      = 5
)

// This empty test is here only for clarity, to conform to logs rbac tests structure in account. This exact usecase is covered in the TestAppLogs test
func TestGetLogsAllowNoSwitch(_ *testing.T) {
}

func TestGetLogsDenySwitchOn(t *testing.T) {
	fixture.SkipOnEnv(t, "OPENSHIFT")

	accountFixture.Given(t).
		Name("test").
		When().
		Create().
		Login().
		SetPermissions([]fixture.ACL{
			{
				Resource: "applications",
				Action:   "create",
				Scope:    "*",
			},
			{
				Resource: "applications",
				Action:   "get",
				Scope:    "*",
			},
			{
				Resource: "applications",
				Action:   "sync",
				Scope:    "*",
			},
			{
				Resource: "projects",
				Action:   "get",
				Scope:    "*",
			},
		}, "app-creator")

	GivenWithSameState(t).
		Path("guestbook-logs").
		When().
		CreateApp().
		Sync().
		SetParamInSettingConfigMap("server.rbac.log.enforce.enable", "true").
		Then().
		Expect(HealthIs(health.HealthStatusHealthy)).
		And(func(app *Application) {
			_, err := fixture.RunCliWithRetry(appLogsRetryCount, "app", "logs", app.Name, "--kind", "Deployment", "--group", "", "--name", "guestbook-ui")
			assert.ErrorContains(t, err, "permission denied")
		})
}

func TestGetLogsAllowSwitchOn(t *testing.T) {
	fixture.SkipOnEnv(t, "OPENSHIFT")

	accountFixture.Given(t).
		Name("test").
		When().
		Create().
		Login().
		SetPermissions([]fixture.ACL{
			{
				Resource: "applications",
				Action:   "create",
				Scope:    "*",
			},
			{
				Resource: "applications",
				Action:   "get",
				Scope:    "*",
			},
			{
				Resource: "applications",
				Action:   "sync",
				Scope:    "*",
			},
			{
				Resource: "projects",
				Action:   "get",
				Scope:    "*",
			},
			{
				Resource: "logs",
				Action:   "get",
				Scope:    "*",
			},
		}, "app-creator")

	GivenWithSameState(t).
		Path("guestbook-logs").
		When().
		CreateApp().
		Sync().
		SetParamInSettingConfigMap("server.rbac.log.enforce.enable", "true").
		Then().
		Expect(HealthIs(health.HealthStatusHealthy)).
		And(func(app *Application) {
			out, err := fixture.RunCliWithRetry(appLogsRetryCount, "app", "logs", app.Name, "--kind", "Deployment", "--group", "", "--name", "guestbook-ui")
			require.NoError(t, err)
			assert.Contains(t, out, "Hi")
		}).
		And(func(app *Application) {
			out, err := fixture.RunCliWithRetry(appLogsRetryCount, "app", "logs", app.Name, "--kind", "Pod")
			require.NoError(t, err)
			assert.Contains(t, out, "Hi")
		}).
		And(func(app *Application) {
			out, err := fixture.RunCliWithRetry(appLogsRetryCount, "app", "logs", app.Name, "--kind", "Service")
			require.NoError(t, err)
			assert.NotContains(t, out, "Hi")
		})
}

func TestGetLogsAllowSwitchOff(t *testing.T) {
	fixture.SkipOnEnv(t, "OPENSHIFT")

	accountFixture.Given(t).
		Name("test").
		When().
		Create().
		Login().
		SetPermissions([]fixture.ACL{
			{
				Resource: "applications",
				Action:   "create",
				Scope:    "*",
			},
			{
				Resource: "applications",
				Action:   "get",
				Scope:    "*",
			},
			{
				Resource: "applications",
				Action:   "sync",
				Scope:    "*",
			},
			{
				Resource: "projects",
				Action:   "get",
				Scope:    "*",
			},
		}, "app-creator")

	GivenWithSameState(t).
		Path("guestbook-logs").
		When().
		CreateApp().
		Sync().
		SetParamInSettingConfigMap("server.rbac.log.enforce.enable", "false").
		Then().
		Expect(HealthIs(health.HealthStatusHealthy)).
		And(func(app *Application) {
			out, err := fixture.RunCliWithRetry(appLogsRetryCount, "app", "logs", app.Name, "--kind", "Deployment", "--group", "", "--name", "guestbook-ui")
			require.NoError(t, err)
			assert.Contains(t, out, "Hi")
		}).
		And(func(app *Application) {
			out, err := fixture.RunCliWithRetry(appLogsRetryCount, "app", "logs", app.Name, "--kind", "Pod")
			require.NoError(t, err)
			assert.Contains(t, out, "Hi")
		}).
		And(func(app *Application) {
			out, err := fixture.RunCliWithRetry(appLogsRetryCount, "app", "logs", app.Name, "--kind", "Service")
			require.NoError(t, err)
			assert.NotContains(t, out, "Hi")
		})
}

func TestSyncToUnsignedCommit(t *testing.T) {
	fixture.SkipOnEnv(t, "GPG")
	Given(t).
		Project("gpg").
		Path(guestbookPath).
		When().
		IgnoreErrors().
		CreateApp().
		Sync().
		Then().
		Expect(OperationPhaseIs(OperationError)).
		Expect(SyncStatusIs(SyncStatusCodeOutOfSync)).
		Expect(HealthIs(health.HealthStatusMissing))
}

func TestSyncToSignedCommitWithoutKnownKey(t *testing.T) {
	fixture.SkipOnEnv(t, "GPG")
	Given(t).
		Project("gpg").
		Path(guestbookPath).
		When().
		AddSignedFile("test.yaml", "null").
		IgnoreErrors().
		CreateApp().
		Sync().
		Then().
		Expect(OperationPhaseIs(OperationError)).
		Expect(SyncStatusIs(SyncStatusCodeOutOfSync)).
		Expect(HealthIs(health.HealthStatusMissing))
}

func TestSyncToSignedCommitWithKnownKey(t *testing.T) {
	fixture.SkipOnEnv(t, "GPG")
	Given(t).
		Project("gpg").
		Path(guestbookPath).
		GPGPublicKeyAdded().
		Sleep(2).
		When().
		AddSignedFile("test.yaml", "null").
		IgnoreErrors().
		CreateApp().
		Sync().
		Then().
		Expect(OperationPhaseIs(OperationSucceeded)).
		Expect(SyncStatusIs(SyncStatusCodeSynced)).
		Expect(HealthIs(health.HealthStatusHealthy))
}

func TestSyncToSignedBranchWithKnownKey(t *testing.T) {
	fixture.SkipOnEnv(t, "GPG")
	Given(t).
		Project("gpg").
		Path(guestbookPath).
		Revision("master").
		GPGPublicKeyAdded().
		Sleep(2).
		When().
		AddSignedFile("test.yaml", "null").
		IgnoreErrors().
		CreateApp().
		Sync().
		Then().
		Expect(OperationPhaseIs(OperationSucceeded)).
		Expect(SyncStatusIs(SyncStatusCodeSynced)).
		Expect(HealthIs(health.HealthStatusHealthy))
}

func TestSyncToSignedBranchWithUnknownKey(t *testing.T) {
	fixture.SkipOnEnv(t, "GPG")
	Given(t).
		Project("gpg").
		Path(guestbookPath).
		Revision("master").
		Sleep(2).
		When().
		AddSignedFile("test.yaml", "null").
		IgnoreErrors().
		CreateApp().
		Sync().
		Then().
		Expect(OperationPhaseIs(OperationError)).
		Expect(SyncStatusIs(SyncStatusCodeOutOfSync)).
		Expect(HealthIs(health.HealthStatusMissing))
}

func TestSyncToUnsignedBranch(t *testing.T) {
	fixture.SkipOnEnv(t, "GPG")
	Given(t).
		Project("gpg").
		Revision("master").
		Path(guestbookPath).
		GPGPublicKeyAdded().
		Sleep(2).
		When().
		IgnoreErrors().
		CreateApp().
		Sync().
		Then().
		Expect(OperationPhaseIs(OperationError)).
		Expect(SyncStatusIs(SyncStatusCodeOutOfSync)).
		Expect(HealthIs(health.HealthStatusMissing))
}

func TestSyncToSignedTagWithKnownKey(t *testing.T) {
	fixture.SkipOnEnv(t, "GPG")
	Given(t).
		Project("gpg").
		Revision("signed-tag").
		Path(guestbookPath).
		GPGPublicKeyAdded().
		Sleep(2).
		When().
		AddSignedTag("signed-tag").
		IgnoreErrors().
		CreateApp().
		Sync().
		Then().
		Expect(OperationPhaseIs(OperationSucceeded)).
		Expect(SyncStatusIs(SyncStatusCodeSynced)).
		Expect(HealthIs(health.HealthStatusHealthy))
}

func TestSyncToSignedTagWithUnknownKey(t *testing.T) {
	fixture.SkipOnEnv(t, "GPG")
	Given(t).
		Project("gpg").
		Revision("signed-tag").
		Path(guestbookPath).
		Sleep(2).
		When().
		AddSignedTag("signed-tag").
		IgnoreErrors().
		CreateApp().
		Sync().
		Then().
		Expect(OperationPhaseIs(OperationError)).
		Expect(SyncStatusIs(SyncStatusCodeOutOfSync)).
		Expect(HealthIs(health.HealthStatusMissing))
}

func TestSyncToUnsignedTag(t *testing.T) {
	fixture.SkipOnEnv(t, "GPG")
	Given(t).
		Project("gpg").
		Revision("unsigned-tag").
		Path(guestbookPath).
		GPGPublicKeyAdded().
		Sleep(2).
		When().
		AddTag("unsigned-tag").
		IgnoreErrors().
		CreateApp().
		Sync().
		Then().
		Expect(OperationPhaseIs(OperationError)).
		Expect(SyncStatusIs(SyncStatusCodeOutOfSync)).
		Expect(HealthIs(health.HealthStatusMissing))
}

func TestAppCreation(t *testing.T) {
	ctx := Given(t)
	ctx.
		Path(guestbookPath).
		When().
		CreateApp().
		Then().
		Expect(SyncStatusIs(SyncStatusCodeOutOfSync)).
		And(func(app *Application) {
			assert.Equal(t, fixture.Name(), app.Name)
			assert.Equal(t, fixture.RepoURL(fixture.RepoURLTypeFile), app.Spec.GetSource().RepoURL)
			assert.Equal(t, guestbookPath, app.Spec.GetSource().Path)
			assert.Equal(t, fixture.DeploymentNamespace(), app.Spec.Destination.Namespace)
			assert.Equal(t, KubernetesInternalAPIServerAddr, app.Spec.Destination.Server)
		}).
		Expect(Event(argo.EventReasonResourceCreated, "create")).
		And(func(_ *Application) {
			// app should be listed
			output, err := fixture.RunCli("app", "list")
			require.NoError(t, err)
			assert.Contains(t, output, fixture.Name())
		}).
		When().
		// ensure that create is idempotent
		CreateApp().
		Then().
		Given().
		Revision("master").
		When().
		// ensure that update replaces spec and merge labels and annotations
		And(func() {
			FailOnErr(fixture.AppClientset.ArgoprojV1alpha1().Applications(fixture.TestNamespace()).Patch(context.Background(),
				ctx.GetName(), types.MergePatchType, []byte(`{"metadata": {"labels": { "test": "label" }, "annotations": { "test": "annotation" }}}`), metav1.PatchOptions{}))
		}).
		CreateApp("--upsert").
		Then().
		And(func(app *Application) {
			assert.Equal(t, "label", app.Labels["test"])
			assert.Equal(t, "annotation", app.Annotations["test"])
			assert.Equal(t, "master", app.Spec.GetSource().TargetRevision)
		})
}

func TestAppCreationWithoutForceUpdate(t *testing.T) {
	ctx := Given(t)

	ctx.
		Path(guestbookPath).
		DestName("in-cluster").
		When().
		CreateApp().
		Then().
		Expect(SyncStatusIs(SyncStatusCodeOutOfSync)).
		And(func(app *Application) {
			assert.Equal(t, ctx.AppName(), app.Name)
			assert.Equal(t, fixture.RepoURL(fixture.RepoURLTypeFile), app.Spec.GetSource().RepoURL)
			assert.Equal(t, guestbookPath, app.Spec.GetSource().Path)
			assert.Equal(t, fixture.DeploymentNamespace(), app.Spec.Destination.Namespace)
			assert.Equal(t, "in-cluster", app.Spec.Destination.Name)
		}).
		Expect(Event(argo.EventReasonResourceCreated, "create")).
		And(func(_ *Application) {
			// app should be listed
			output, err := fixture.RunCli("app", "list")
			require.NoError(t, err)
			assert.Contains(t, output, fixture.Name())
		}).
		When().
		IgnoreErrors().
		CreateApp("--dest-server", KubernetesInternalAPIServerAddr).
		Then().
		Expect(Error("", "existing application spec is different, use upsert flag to force update"))
}

// Test designed to cover #15126.
// The issue occurs in the controller, when a valuesObject field that contains non-strings (eg, a nested map) gets
// merged/patched.
// Note: Failure is observed by the test timing out, because the controller cannot 'merge' the patch.
func TestPatchValuesObject(t *testing.T) {
	Given(t).
		Timeout(30).
		Path("helm").
		When().
		// app should be auto-synced once created
		CreateFromFile(func(app *Application) {
			app.Spec.Source.Helm = &ApplicationSourceHelm{
				ValuesObject: &runtime.RawExtension{
					// Setup by using nested YAML objects, which is what causes the patch error:
					// "unable to find api field in struct RawExtension for the json field "some""
					Raw: []byte(`{"some": {"foo": "bar"}}`),
				},
			}
		}).
		Then().
		When().
		PatchApp(`[{
					"op": "add",
					"path": "/spec/source/helm/valuesObject",
					"value": {"some":{"foo":"bar","new":"field"}}
					}]`).
		Refresh(RefreshTypeNormal).
		Sync().
		Then().
		Expect(Success("")).
		Expect(OperationPhaseIs(OperationSucceeded)).
		Expect(SyncStatusIs(SyncStatusCodeSynced)).
		Expect(NoConditions()).
		And(func(app *Application) {
			// Check that the patch was a success.
			assert.JSONEq(t, `{"some":{"foo":"bar","new":"field"}}`, string(app.Spec.Source.Helm.ValuesObject.Raw))
		})
}

func TestDeleteAppResource(t *testing.T) {
	ctx := Given(t)

	ctx.
		Path(guestbookPath).
		When().
		CreateApp().
		Sync().
		Then().
		Expect(SyncStatusIs(SyncStatusCodeSynced)).
		And(func(_ *Application) {
			// app should be listed
			if _, err := fixture.RunCli("app", "delete-resource", fixture.Name(), "--kind", "Service", "--resource-name", "guestbook-ui"); err != nil {
				require.NoError(t, err)
			}
		}).
		Expect(SyncStatusIs(SyncStatusCodeOutOfSync)).
		Expect(HealthIs(health.HealthStatusMissing))
}

// Fix for issue #2677, support PATCH in HTTP service
func TestPatchHttp(t *testing.T) {
	ctx := Given(t)

	ctx.
		Path(guestbookPath).
		When().
		CreateApp().
		Sync().
		PatchAppHttp(`{"metadata": {"labels": { "test": "patch" }, "annotations": { "test": "patch" }}}`).
		Then().
		And(func(app *Application) {
			assert.Equal(t, "patch", app.Labels["test"])
			assert.Equal(t, "patch", app.Annotations["test"])
		})
}

// demonstrate that we cannot use a standard sync when an immutable field is changed, we must use "force"
func TestImmutableChange(t *testing.T) {
	fixture.SkipOnEnv(t, "OPENSHIFT")
	Given(t).
		Path("secrets").
		When().
		CreateApp().
		PatchFile("secrets.yaml", `[{"op": "add", "path": "/data/new-field", "value": "dGVzdA=="}, {"op": "add", "path": "/immutable", "value": true}]`).
		Sync().
		Then().
		Expect(OperationPhaseIs(OperationSucceeded)).
		Expect(SyncStatusIs(SyncStatusCodeSynced)).
		Expect(HealthIs(health.HealthStatusHealthy)).
		When().
		PatchFile("secrets.yaml", `[{"op": "add", "path": "/data/new-field", "value": "dGVzdDI="}]`).
		IgnoreErrors().
		Sync().
		DoNotIgnoreErrors().
		Then().
		Expect(OperationPhaseIs(OperationFailed)).
		Expect(SyncStatusIs(SyncStatusCodeOutOfSync)).
		Expect(ResourceResultNumbering(1)).
		Expect(ResourceResultMatches(ResourceResult{
			Kind:      "Secret",
			Version:   "v1",
			Namespace: fixture.DeploymentNamespace(),
			Name:      "test-secret",
			SyncPhase: "Sync",
			Status:    "SyncFailed",
			HookPhase: "Failed",
			Message:   `Secret "test-secret" is invalid`,
		})).
		// now we can do this will a force
		Given().
		Force().
		When().
		Sync().
		Then().
		Expect(OperationPhaseIs(OperationSucceeded)).
		Expect(SyncStatusIs(SyncStatusCodeSynced)).
		Expect(HealthIs(health.HealthStatusHealthy))
}

func TestInvalidAppProject(t *testing.T) {
	Given(t).
		Path(guestbookPath).
		Project("does-not-exist").
		When().
		IgnoreErrors().
		CreateApp().
		Then().
		// We're not allowed to infer whether the project exists based on this error message. Instead, we get a generic
		// permission denied error.
		Expect(Error("", "is not allowed"))
}

func TestAppDeletion(t *testing.T) {
	Given(t).
		Path(guestbookPath).
		When().
		CreateApp().
		Then().
		Expect(SyncStatusIs(SyncStatusCodeOutOfSync)).
		When().
		Delete(true).
		Then().
		Expect(DoesNotExist()).
		Expect(Event(argo.EventReasonResourceDeleted, "delete"))

	output, err := fixture.RunCli("app", "list")
	require.NoError(t, err)
	assert.NotContains(t, output, fixture.Name())
}

func TestAppLabels(t *testing.T) {
	Given(t).
		Path("config-map").
		When().
		CreateApp("-l", "foo=bar").
		Then().
		And(func(_ *Application) {
			assert.Contains(t, FailOnErr(fixture.RunCli("app", "list")), fixture.Name())
			assert.Contains(t, FailOnErr(fixture.RunCli("app", "list", "-l", "foo=bar")), fixture.Name())
			assert.NotContains(t, FailOnErr(fixture.RunCli("app", "list", "-l", "foo=rubbish")), fixture.Name())
		}).
		Given().
		// remove both name and replace labels means nothing will sync
		Name("").
		When().
		IgnoreErrors().
		Sync("-l", "foo=rubbish").
		DoNotIgnoreErrors().
		Then().
		Expect(Error("", "No matching apps found for filter: selector foo=rubbish")).
		// check we can update the app and it is then sync'd
		Given().
		When().
		Sync("-l", "foo=bar")
}

func TestTrackAppStateAndSyncApp(t *testing.T) {
	Given(t).
		Path(guestbookPath).
		When().
		CreateApp().
		Sync().
		Then().
		Expect(OperationPhaseIs(OperationSucceeded)).
		Expect(SyncStatusIs(SyncStatusCodeSynced)).
		Expect(HealthIs(health.HealthStatusHealthy)).
		Expect(Success(fmt.Sprintf("Service     %s  guestbook-ui  Synced ", fixture.DeploymentNamespace()))).
		Expect(Success(fmt.Sprintf("apps   Deployment  %s  guestbook-ui  Synced", fixture.DeploymentNamespace()))).
		Expect(Event(argo.EventReasonResourceUpdated, "sync")).
		And(func(app *Application) {
			assert.NotNil(t, app.Status.OperationState.SyncResult)
		})
}

func TestAppRollbackSuccessful(t *testing.T) {
	Given(t).
		Path(guestbookPath).
		When().
		CreateApp().
		Sync().
		Then().
		Expect(SyncStatusIs(SyncStatusCodeSynced)).
		And(func(app *Application) {
			assert.NotEmpty(t, app.Status.Sync.Revision)
		}).
		And(func(app *Application) {
			appWithHistory := app.DeepCopy()
			appWithHistory.Status.History = []RevisionHistory{{
				ID:         1,
				Revision:   app.Status.Sync.Revision,
				DeployedAt: metav1.Time{Time: metav1.Now().UTC().Add(-1 * time.Minute)},
				Source:     app.Spec.GetSource(),
			}, {
				ID:         2,
				Revision:   "cdb",
				DeployedAt: metav1.Time{Time: metav1.Now().UTC().Add(-2 * time.Minute)},
				Source:     app.Spec.GetSource(),
			}}
			patch, _, err := diff.CreateTwoWayMergePatch(app, appWithHistory, &Application{})
			require.NoError(t, err)
			app, err = fixture.AppClientset.ArgoprojV1alpha1().Applications(fixture.TestNamespace()).Patch(context.Background(), app.Name, types.MergePatchType, patch, metav1.PatchOptions{})
			require.NoError(t, err)

			// sync app and make sure it reaches InSync state
			_, err = fixture.RunCli("app", "rollback", app.Name, "1")
			require.NoError(t, err)
		}).
		Expect(Event(argo.EventReasonOperationStarted, "rollback")).
		Expect(SyncStatusIs(SyncStatusCodeSynced)).
		And(func(app *Application) {
			assert.Equal(t, SyncStatusCodeSynced, app.Status.Sync.Status)
			require.NotNil(t, app.Status.OperationState.SyncResult)
			assert.Len(t, app.Status.OperationState.SyncResult.Resources, 2)
			assert.Equal(t, OperationSucceeded, app.Status.OperationState.Phase)
			assert.Len(t, app.Status.History, 3)
		})
}

func TestComparisonFailsIfClusterNotAdded(t *testing.T) {
	Given(t).
		Path(guestbookPath).
		DestServer("https://not-registered-cluster/api").
		When().
		IgnoreErrors().
		CreateApp().
		Then().
		Expect(DoesNotExist())
}

<<<<<<< HEAD
func TestComparisonFailsIfInClusterDisabled(t *testing.T) {
	Given(t).
		Path(guestbookPath).
		DestServer(KubernetesInternalAPIServerAddr).
=======
func TestComparisonFailsIfDestinationClusterIsInvalid(t *testing.T) {
	clusterActions := clusterFixture.Given(t).
		Name("temp-cluster").
		Server(KubernetesInternalAPIServerAddr).
		When().
		Create()

	GivenWithSameState(t).
		Path(guestbookPath).
		DestName("temp-cluster").
>>>>>>> 35a174b9
		When().
		CreateApp().
		Refresh(RefreshTypeNormal).
		Sync().
		Then().
		Expect(Success("")).
		Expect(HealthIs(health.HealthStatusHealthy)).
		Expect(SyncStatusIs(SyncStatusCodeSynced)).
		When().
<<<<<<< HEAD
		SetParamInSettingConfigMap("cluster.inClusterEnabled", "false").
=======
		And(func() {
			clusterActions.DeleteByName()
		}).
>>>>>>> 35a174b9
		Refresh(RefreshTypeNormal).
		Then().
		Expect(Success("")).
		Expect(HealthIs(health.HealthStatusUnknown)).
		Expect(SyncStatusIs(SyncStatusCodeUnknown)).
<<<<<<< HEAD
		Expect(Condition(ApplicationConditionInvalidSpecError, fmt.Sprintf("cluster %q is disabled", KubernetesInternalAPIServerAddr)))
=======
		Expect(Condition(ApplicationConditionInvalidSpecError, "there are no clusters with this name"))
>>>>>>> 35a174b9
}

func TestCannotSetInvalidPath(t *testing.T) {
	Given(t).
		Path(guestbookPath).
		When().
		CreateApp().
		IgnoreErrors().
		AppSet("--path", "garbage").
		Then().
		Expect(Error("", "app path does not exist"))
}

func TestManipulateApplicationResources(t *testing.T) {
	Given(t).
		Path(guestbookPath).
		When().
		CreateApp().
		Sync().
		Then().
		Expect(SyncStatusIs(SyncStatusCodeSynced)).
		And(func(app *Application) {
			manifests, err := fixture.RunCli("app", "manifests", app.Name, "--source", "live")
			require.NoError(t, err)
			resources, err := kube.SplitYAML([]byte(manifests))
			require.NoError(t, err)

			index := -1
			for i := range resources {
				if resources[i].GetKind() == kube.DeploymentKind {
					index = i
					break
				}
			}
			assert.Greater(t, index, -1)

			deployment := resources[index]

			closer, client, err := fixture.ArgoCDClientset.NewApplicationClient()
			require.NoError(t, err)
			defer io.Close(closer)

			_, err = client.DeleteResource(context.Background(), &applicationpkg.ApplicationResourceDeleteRequest{
				Name:         &app.Name,
				Group:        ptr.To(deployment.GroupVersionKind().Group),
				Kind:         ptr.To(deployment.GroupVersionKind().Kind),
				Version:      ptr.To(deployment.GroupVersionKind().Version),
				Namespace:    ptr.To(deployment.GetNamespace()),
				ResourceName: ptr.To(deployment.GetName()),
			})
			require.NoError(t, err)
		}).
		Expect(SyncStatusIs(SyncStatusCodeOutOfSync))
}

func assetSecretDataHidden(t *testing.T, manifest string) {
	t.Helper()
	secret, err := UnmarshalToUnstructured(manifest)
	require.NoError(t, err)

	_, hasStringData, err := unstructured.NestedMap(secret.Object, "stringData")
	require.NoError(t, err)
	assert.False(t, hasStringData)

	secretData, hasData, err := unstructured.NestedMap(secret.Object, "data")
	require.NoError(t, err)
	assert.True(t, hasData)
	for _, v := range secretData {
		assert.Regexp(t, `[*]*`, v)
	}
	var lastAppliedConfigAnnotation string
	annotations := secret.GetAnnotations()
	if annotations != nil {
		lastAppliedConfigAnnotation = annotations[corev1.LastAppliedConfigAnnotation]
	}
	if lastAppliedConfigAnnotation != "" {
		assetSecretDataHidden(t, lastAppliedConfigAnnotation)
	}
}

func TestAppWithSecrets(t *testing.T) {
	closer, client, err := fixture.ArgoCDClientset.NewApplicationClient()
	require.NoError(t, err)
	defer io.Close(closer)

	Given(t).
		Path("secrets").
		When().
		CreateApp().
		Sync().
		Then().
		Expect(SyncStatusIs(SyncStatusCodeSynced)).
		And(func(app *Application) {
			res := FailOnErr(client.GetResource(context.Background(), &applicationpkg.ApplicationResourceRequest{
				Namespace:    &app.Spec.Destination.Namespace,
				Kind:         ptr.To(kube.SecretKind),
				Group:        ptr.To(""),
				Name:         &app.Name,
				Version:      ptr.To("v1"),
				ResourceName: ptr.To("test-secret"),
			})).(*applicationpkg.ApplicationResourceResponse)
			assetSecretDataHidden(t, res.GetManifest())

			manifests, err := client.GetManifests(context.Background(), &applicationpkg.ApplicationManifestQuery{Name: &app.Name})
			errors.CheckError(err)

			for _, manifest := range manifests.Manifests {
				assetSecretDataHidden(t, manifest)
			}

			diffOutput := FailOnErr(fixture.RunCli("app", "diff", app.Name)).(string)
			assert.Empty(t, diffOutput)

			// make sure resource update error does not print secret details
			_, err = fixture.RunCli("app", "patch-resource", "test-app-with-secrets", "--resource-name", "test-secret",
				"--kind", "Secret", "--patch", `{"op": "add", "path": "/data", "value": "hello"}'`,
				"--patch-type", "application/json-patch+json")
			require.ErrorContains(t, err, fmt.Sprintf("failed to patch Secret %s/test-secret", fixture.DeploymentNamespace()))
			assert.NotContains(t, err.Error(), "username")
			assert.NotContains(t, err.Error(), "password")

			// patch secret and make sure app is out of sync and diff detects the change
			FailOnErr(fixture.KubeClientset.CoreV1().Secrets(fixture.DeploymentNamespace()).Patch(context.Background(),
				"test-secret", types.JSONPatchType, []byte(`[
	{"op": "remove", "path": "/data/username"},
	{"op": "add", "path": "/stringData", "value": {"password": "foo"}}
]`), metav1.PatchOptions{}))
		}).
		When().
		Refresh(RefreshTypeNormal).
		Then().
		Expect(SyncStatusIs(SyncStatusCodeOutOfSync)).
		And(func(app *Application) {
			diffOutput, err := fixture.RunCli("app", "diff", app.Name)
			require.Error(t, err)
			assert.Contains(t, diffOutput, "username: ++++++++")
			assert.Contains(t, diffOutput, "password: ++++++++++++")

			// local diff should ignore secrets
			diffOutput = FailOnErr(fixture.RunCli("app", "diff", app.Name, "--local", "testdata", "--server-side-generate")).(string)
			assert.Empty(t, diffOutput)

			// ignore missing field and make sure diff shows no difference
			app.Spec.IgnoreDifferences = []ResourceIgnoreDifferences{{
				Kind: kube.SecretKind, JSONPointers: []string{"/data"},
			}}
			FailOnErr(client.UpdateSpec(context.Background(), &applicationpkg.ApplicationUpdateSpecRequest{Name: &app.Name, Spec: &app.Spec}))
		}).
		When().
		Refresh(RefreshTypeNormal).
		Then().
		Expect(OperationPhaseIs(OperationSucceeded)).
		Expect(SyncStatusIs(SyncStatusCodeSynced)).
		And(func(app *Application) {
			diffOutput := FailOnErr(fixture.RunCli("app", "diff", app.Name)).(string)
			assert.Empty(t, diffOutput)
		}).
		// verify not committed secret also ignore during diffing
		When().
		WriteFile("secret3.yaml", `
apiVersion: v1
kind: Secret
metadata:
  name: test-secret3
stringData:
  username: test-username`).
		Then().
		And(func(app *Application) {
			diffOutput := FailOnErr(fixture.RunCli("app", "diff", app.Name, "--local", "testdata", "--server-side-generate")).(string)
			assert.Empty(t, diffOutput)
		})
}

func TestResourceDiffing(t *testing.T) {
	Given(t).
		Path(guestbookPath).
		When().
		CreateApp().
		Sync().
		Then().
		Expect(SyncStatusIs(SyncStatusCodeSynced)).
		And(func(_ *Application) {
			// Patch deployment
			_, err := fixture.KubeClientset.AppsV1().Deployments(fixture.DeploymentNamespace()).Patch(context.Background(),
				"guestbook-ui", types.JSONPatchType, []byte(`[{ "op": "replace", "path": "/spec/template/spec/containers/0/image", "value": "test" }]`), metav1.PatchOptions{})
			require.NoError(t, err)
		}).
		When().
		Refresh(RefreshTypeNormal).
		Then().
		Expect(SyncStatusIs(SyncStatusCodeOutOfSync)).
		And(func(app *Application) {
			diffOutput, err := fixture.RunCli("app", "diff", app.Name, "--local", "testdata", "--server-side-generate")
			require.Error(t, err)
			assert.Contains(t, diffOutput, fmt.Sprintf("===== apps/Deployment %s/guestbook-ui ======", fixture.DeploymentNamespace()))
		}).
		Given().
		ResourceOverrides(map[string]ResourceOverride{"apps/Deployment": {
			IgnoreDifferences: OverrideIgnoreDiff{JSONPointers: []string{"/spec/template/spec/containers/0/image"}},
		}}).
		When().
		Refresh(RefreshTypeNormal).
		Then().
		Expect(SyncStatusIs(SyncStatusCodeSynced)).
		And(func(app *Application) {
			diffOutput, err := fixture.RunCli("app", "diff", app.Name, "--local", "testdata", "--server-side-generate")
			require.NoError(t, err)
			assert.Empty(t, diffOutput)
		}).
		Given().
		When().
		// Now we migrate from client-side apply to server-side apply
		// This is necessary, as starting with kubectl 1.26, all previously
		// client-side owned fields have ownership migrated to the manager from
		// the first ssa.
		// More details: https://github.com/kubernetes/kubectl/issues/1337
		PatchApp(`[{
			"op": "add",
			"path": "/spec/syncPolicy",
			"value": { "syncOptions": ["ServerSideApply=true"] }
			}]`).
		Sync().
		And(func() {
			output, err := fixture.RunWithStdin(testdata.SSARevisionHistoryDeployment, "", "kubectl", "apply", "-n", fixture.DeploymentNamespace(), "--server-side=true", "--field-manager=revision-history-manager", "--validate=false", "--force-conflicts", "-f", "-")
			require.NoError(t, err)
			assert.Contains(t, output, "serverside-applied")
		}).
		Refresh(RefreshTypeNormal).
		Then().
		Expect(SyncStatusIs(SyncStatusCodeOutOfSync)).
		Given().
		ResourceOverrides(map[string]ResourceOverride{"apps/Deployment": {
			IgnoreDifferences: OverrideIgnoreDiff{
				ManagedFieldsManagers: []string{"revision-history-manager"},
				JSONPointers:          []string{"/spec/template/spec/containers/0/image"},
			},
		}}).
		When().
		Refresh(RefreshTypeNormal).
		Then().
		Expect(SyncStatusIs(SyncStatusCodeSynced)).
		Given().
		When().
		Sync().
		PatchApp(`[{
			"op": "add",
			"path": "/spec/syncPolicy",
			"value": { "syncOptions": ["RespectIgnoreDifferences=true"] }
			}]`).
		And(func() {
			deployment, err := fixture.KubeClientset.AppsV1().Deployments(fixture.DeploymentNamespace()).Get(context.Background(), "guestbook-ui", metav1.GetOptions{})
			require.NoError(t, err)
			assert.Equal(t, int32(3), *deployment.Spec.RevisionHistoryLimit)
		}).
		And(func() {
			output, err := fixture.RunWithStdin(testdata.SSARevisionHistoryDeployment, "", "kubectl", "apply", "-n", fixture.DeploymentNamespace(), "--server-side=true", "--field-manager=revision-history-manager", "--validate=false", "--force-conflicts", "-f", "-")
			require.NoError(t, err)
			assert.Contains(t, output, "serverside-applied")
		}).
		Then().
		When().Refresh(RefreshTypeNormal).
		Then().
		Expect(SyncStatusIs(SyncStatusCodeSynced)).
		And(func(_ *Application) {
			deployment, err := fixture.KubeClientset.AppsV1().Deployments(fixture.DeploymentNamespace()).Get(context.Background(), "guestbook-ui", metav1.GetOptions{})
			require.NoError(t, err)
			assert.Equal(t, int32(1), *deployment.Spec.RevisionHistoryLimit)
		}).
		When().Sync().Then().Expect(SyncStatusIs(SyncStatusCodeSynced)).
		And(func(_ *Application) {
			deployment, err := fixture.KubeClientset.AppsV1().Deployments(fixture.DeploymentNamespace()).Get(context.Background(), "guestbook-ui", metav1.GetOptions{})
			require.NoError(t, err)
			assert.Equal(t, int32(1), *deployment.Spec.RevisionHistoryLimit)
		})
}

func TestCRDs(t *testing.T) {
	testEdgeCasesApplicationResources(t, "crd-creation", health.HealthStatusHealthy)
}

func TestKnownTypesInCRDDiffing(t *testing.T) {
	dummiesGVR := schema.GroupVersionResource{Group: application.Group, Version: "v1alpha1", Resource: "dummies"}

	Given(t).
		Path("crd-creation").
		When().CreateApp().Sync().Then().
		Expect(OperationPhaseIs(OperationSucceeded)).Expect(SyncStatusIs(SyncStatusCodeSynced)).
		When().
		And(func() {
			dummyResIf := fixture.DynamicClientset.Resource(dummiesGVR).Namespace(fixture.DeploymentNamespace())
			patchData := []byte(`{"spec":{"cpu": "2"}}`)
			FailOnErr(dummyResIf.Patch(context.Background(), "dummy-crd-instance", types.MergePatchType, patchData, metav1.PatchOptions{}))
		}).Refresh(RefreshTypeNormal).
		Then().
		Expect(SyncStatusIs(SyncStatusCodeOutOfSync)).
		When().
		And(func() {
			CheckError(fixture.SetResourceOverrides(map[string]ResourceOverride{
				"argoproj.io/Dummy": {
					KnownTypeFields: []KnownTypeField{{
						Field: "spec",
						Type:  "core/v1/ResourceList",
					}},
				},
			}))
		}).
		Refresh(RefreshTypeNormal).
		Then().
		Expect(SyncStatusIs(SyncStatusCodeSynced))
}

func TestDuplicatedResources(t *testing.T) {
	testEdgeCasesApplicationResources(t, "duplicated-resources", health.HealthStatusHealthy)
}

func TestConfigMap(t *testing.T) {
	testEdgeCasesApplicationResources(t, "config-map", health.HealthStatusHealthy, "my-map  Synced                configmap/my-map created")
}

func testEdgeCasesApplicationResources(t *testing.T, appPath string, statusCode health.HealthStatusCode, message ...string) {
	t.Helper()
	expect := Given(t).
		Path(appPath).
		When().
		CreateApp().
		Sync().
		Then().
		Expect(OperationPhaseIs(OperationSucceeded)).
		Expect(SyncStatusIs(SyncStatusCodeSynced))
	for i := range message {
		expect = expect.Expect(Success(message[i]))
	}
	expect.
		Expect(HealthIs(statusCode)).
		And(func(app *Application) {
			diffOutput, err := fixture.RunCli("app", "diff", app.Name, "--local", "testdata", "--server-side-generate")
			assert.Empty(t, diffOutput)
			require.NoError(t, err)
		})
}

const actionsConfig = `discovery.lua: return { sample = {} }
definitions:
- name: sample
  action.lua: |
    obj.metadata.labels.sample = 'test'
    return obj`

func TestOldStyleResourceAction(t *testing.T) {
	Given(t).
		Path(guestbookPath).
		ResourceOverrides(map[string]ResourceOverride{"apps/Deployment": {Actions: actionsConfig}}).
		When().
		CreateApp().
		Sync().
		Then().
		And(func(app *Application) {
			closer, client, err := fixture.ArgoCDClientset.NewApplicationClient()
			require.NoError(t, err)
			defer io.Close(closer)

			actions, err := client.ListResourceActions(context.Background(), &applicationpkg.ApplicationResourceRequest{
				Name:         &app.Name,
				Group:        ptr.To("apps"),
				Kind:         ptr.To("Deployment"),
				Version:      ptr.To("v1"),
				Namespace:    ptr.To(fixture.DeploymentNamespace()),
				ResourceName: ptr.To("guestbook-ui"),
			})
			require.NoError(t, err)
			assert.Equal(t, []*ResourceAction{{Name: "sample", Disabled: false}}, actions.Actions)

			_, err = client.RunResourceAction(context.Background(), &applicationpkg.ResourceActionRunRequest{
				Name:         &app.Name,
				Group:        ptr.To("apps"),
				Kind:         ptr.To("Deployment"),
				Version:      ptr.To("v1"),
				Namespace:    ptr.To(fixture.DeploymentNamespace()),
				ResourceName: ptr.To("guestbook-ui"),
				Action:       ptr.To("sample"),
			})
			require.NoError(t, err)

			deployment, err := fixture.KubeClientset.AppsV1().Deployments(fixture.DeploymentNamespace()).Get(context.Background(), "guestbook-ui", metav1.GetOptions{})
			require.NoError(t, err)

			assert.Equal(t, "test", deployment.Labels["sample"])
		})
}

const newStyleActionsConfig = `discovery.lua: return { sample = {} }
definitions:
- name: sample
  action.lua: |
    local os = require("os")

    function deepCopy(object)
      local lookup_table = {}
      local function _copy(obj)
        if type(obj) ~= "table" then
          return obj
        elseif lookup_table[obj] then
          return lookup_table[obj]
        elseif next(obj) == nil then
          return nil
        else
          local new_table = {}
          lookup_table[obj] = new_table
          for key, value in pairs(obj) do
            new_table[_copy(key)] = _copy(value)
          end
          return setmetatable(new_table, getmetatable(obj))
        end
      end
      return _copy(object)
    end

    job = {}
    job.apiVersion = "batch/v1"
    job.kind = "Job"

    job.metadata = {}
    job.metadata.name = obj.metadata.name .. "-123"
    job.metadata.namespace = obj.metadata.namespace

    ownerRef = {}
    ownerRef.apiVersion = obj.apiVersion
    ownerRef.kind = obj.kind
    ownerRef.name = obj.metadata.name
    ownerRef.uid = obj.metadata.uid
    job.metadata.ownerReferences = {}
    job.metadata.ownerReferences[1] = ownerRef

    job.spec = {}
    job.spec.suspend = false
    job.spec.template = {}
    job.spec.template.spec = deepCopy(obj.spec.jobTemplate.spec.template.spec)

    impactedResource = {}
    impactedResource.operation = "create"
    impactedResource.resource = job
    result = {}
    result[1] = impactedResource

    return result`

func TestNewStyleResourceActionPermitted(t *testing.T) {
	Given(t).
		Path(resourceActions).
		ResourceOverrides(map[string]ResourceOverride{"batch/CronJob": {Actions: newStyleActionsConfig}}).
		ProjectSpec(AppProjectSpec{
			SourceRepos:  []string{"*"},
			Destinations: []ApplicationDestination{{Namespace: "*", Server: "*"}},
			NamespaceResourceWhitelist: []metav1.GroupKind{
				{Group: "batch", Kind: "Job"},
				{Group: "batch", Kind: "CronJob"},
			},
		}).
		When().
		CreateApp().
		Sync().
		Then().
		And(func(app *Application) {
			closer, client, err := fixture.ArgoCDClientset.NewApplicationClient()
			require.NoError(t, err)
			defer io.Close(closer)

			actions, err := client.ListResourceActions(context.Background(), &applicationpkg.ApplicationResourceRequest{
				Name:         &app.Name,
				Group:        ptr.To("batch"),
				Kind:         ptr.To("CronJob"),
				Version:      ptr.To("v1"),
				Namespace:    ptr.To(fixture.DeploymentNamespace()),
				ResourceName: ptr.To("hello"),
			})
			require.NoError(t, err)
			assert.Equal(t, []*ResourceAction{{Name: "sample", Disabled: false}}, actions.Actions)

			_, err = client.RunResourceAction(context.Background(), &applicationpkg.ResourceActionRunRequest{
				Name:         &app.Name,
				Group:        ptr.To("batch"),
				Kind:         ptr.To("CronJob"),
				Version:      ptr.To("v1"),
				Namespace:    ptr.To(fixture.DeploymentNamespace()),
				ResourceName: ptr.To("hello"),
				Action:       ptr.To("sample"),
			})
			require.NoError(t, err)

			_, err = fixture.KubeClientset.BatchV1().Jobs(fixture.DeploymentNamespace()).Get(context.Background(), "hello-123", metav1.GetOptions{})
			require.NoError(t, err)
		})
}

const newStyleActionsConfigMixedOk = `discovery.lua: return { sample = {} }
definitions:
- name: sample
  action.lua: |
    local os = require("os")

    function deepCopy(object)
      local lookup_table = {}
      local function _copy(obj)
        if type(obj) ~= "table" then
          return obj
        elseif lookup_table[obj] then
          return lookup_table[obj]
        elseif next(obj) == nil then
          return nil
        else
          local new_table = {}
          lookup_table[obj] = new_table
          for key, value in pairs(obj) do
            new_table[_copy(key)] = _copy(value)
          end
          return setmetatable(new_table, getmetatable(obj))
        end
      end
      return _copy(object)
    end

    job = {}
    job.apiVersion = "batch/v1"
    job.kind = "Job"

    job.metadata = {}
    job.metadata.name = obj.metadata.name .. "-123"
    job.metadata.namespace = obj.metadata.namespace

    ownerRef = {}
    ownerRef.apiVersion = obj.apiVersion
    ownerRef.kind = obj.kind
    ownerRef.name = obj.metadata.name
    ownerRef.uid = obj.metadata.uid
    job.metadata.ownerReferences = {}
    job.metadata.ownerReferences[1] = ownerRef

    job.spec = {}
    job.spec.suspend = false
    job.spec.template = {}
    job.spec.template.spec = deepCopy(obj.spec.jobTemplate.spec.template.spec)

    impactedResource1 = {}
    impactedResource1.operation = "create"
    impactedResource1.resource = job
    result = {}
    result[1] = impactedResource1

    obj.metadata.labels["aKey"] = 'aValue'
    impactedResource2 = {}
    impactedResource2.operation = "patch"
    impactedResource2.resource = obj

    result[2] = impactedResource2

    return result`

func TestNewStyleResourceActionMixedOk(t *testing.T) {
	Given(t).
		Path(resourceActions).
		ResourceOverrides(map[string]ResourceOverride{"batch/CronJob": {Actions: newStyleActionsConfigMixedOk}}).
		ProjectSpec(AppProjectSpec{
			SourceRepos:  []string{"*"},
			Destinations: []ApplicationDestination{{Namespace: "*", Server: "*"}},
			NamespaceResourceWhitelist: []metav1.GroupKind{
				{Group: "batch", Kind: "Job"},
				{Group: "batch", Kind: "CronJob"},
			},
		}).
		When().
		CreateApp().
		Sync().
		Then().
		And(func(app *Application) {
			closer, client, err := fixture.ArgoCDClientset.NewApplicationClient()
			require.NoError(t, err)
			defer io.Close(closer)

			actions, err := client.ListResourceActions(context.Background(), &applicationpkg.ApplicationResourceRequest{
				Name:         &app.Name,
				Group:        ptr.To("batch"),
				Kind:         ptr.To("CronJob"),
				Version:      ptr.To("v1"),
				Namespace:    ptr.To(fixture.DeploymentNamespace()),
				ResourceName: ptr.To("hello"),
			})
			require.NoError(t, err)
			assert.Equal(t, []*ResourceAction{{Name: "sample", Disabled: false}}, actions.Actions)

			_, err = client.RunResourceAction(context.Background(), &applicationpkg.ResourceActionRunRequest{
				Name:         &app.Name,
				Group:        ptr.To("batch"),
				Kind:         ptr.To("CronJob"),
				Version:      ptr.To("v1"),
				Namespace:    ptr.To(fixture.DeploymentNamespace()),
				ResourceName: ptr.To("hello"),
				Action:       ptr.To("sample"),
			})
			require.NoError(t, err)

			// Assert new Job was created
			_, err = fixture.KubeClientset.BatchV1().Jobs(fixture.DeploymentNamespace()).Get(context.Background(), "hello-123", metav1.GetOptions{})
			require.NoError(t, err)
			// Assert the original CronJob was patched
			cronJob, err := fixture.KubeClientset.BatchV1().CronJobs(fixture.DeploymentNamespace()).Get(context.Background(), "hello", metav1.GetOptions{})
			assert.Equal(t, "aValue", cronJob.Labels["aKey"])
			require.NoError(t, err)
		})
}

func TestSyncResourceByLabel(t *testing.T) {
	Given(t).
		Path(guestbookPath).
		When().
		CreateApp().
		Sync().
		Then().
		And(func(app *Application) {
			_, _ = fixture.RunCli("app", "sync", app.Name, "--label", "app.kubernetes.io/instance="+app.Name)
		}).
		Expect(SyncStatusIs(SyncStatusCodeSynced)).
		And(func(app *Application) {
			_, err := fixture.RunCli("app", "sync", app.Name, "--label", "this-label=does-not-exist")
			assert.ErrorContains(t, err, "level=fatal")
		})
}

func TestSyncResourceByProject(t *testing.T) {
	Given(t).
		Path(guestbookPath).
		When().
		CreateApp().
		Sync().
		Then().
		And(func(app *Application) {
			_, _ = fixture.RunCli("app", "sync", app.Name, "--project", app.Spec.Project)
		}).
		Expect(SyncStatusIs(SyncStatusCodeSynced)).
		And(func(app *Application) {
			_, err := fixture.RunCli("app", "sync", app.Name, "--project", "this-project-does-not-exist")
			assert.ErrorContains(t, err, "level=fatal")
		})
}

func TestLocalManifestSync(t *testing.T) {
	Given(t).
		Path(guestbookPath).
		When().
		CreateApp().
		Sync().
		Then().
		And(func(app *Application) {
			res, _ := fixture.RunCli("app", "manifests", app.Name)
			assert.Contains(t, res, "containerPort: 80")
			assert.Contains(t, res, "image: quay.io/argoprojlabs/argocd-e2e-container:0.2")
		}).
		Given().
		LocalPath(guestbookPathLocal).
		When().
		Sync("--local-repo-root", ".").
		Then().
		Expect(SyncStatusIs(SyncStatusCodeSynced)).
		And(func(app *Application) {
			res, _ := fixture.RunCli("app", "manifests", app.Name)
			assert.Contains(t, res, "containerPort: 81")
			assert.Contains(t, res, "image: quay.io/argoprojlabs/argocd-e2e-container:0.3")
		}).
		Given().
		LocalPath("").
		When().
		Sync().
		Then().
		Expect(SyncStatusIs(SyncStatusCodeSynced)).
		And(func(app *Application) {
			res, _ := fixture.RunCli("app", "manifests", app.Name)
			assert.Contains(t, res, "containerPort: 80")
			assert.Contains(t, res, "image: quay.io/argoprojlabs/argocd-e2e-container:0.2")
		})
}

func TestLocalSync(t *testing.T) {
	Given(t).
		// we've got to use Helm as this uses kubeVersion
		Path("helm").
		When().
		CreateApp().
		Then().
		And(func(app *Application) {
			FailOnErr(fixture.RunCli("app", "sync", app.Name, "--local", "testdata/helm"))
		})
}

func TestNoLocalSyncWithAutosyncEnabled(t *testing.T) {
	Given(t).
		Path(guestbookPath).
		When().
		CreateApp().
		Sync().
		Then().
		And(func(app *Application) {
			_, err := fixture.RunCli("app", "set", app.Name, "--sync-policy", "automated")
			require.NoError(t, err)

			_, err = fixture.RunCli("app", "sync", app.Name, "--local", guestbookPathLocal)
			require.Error(t, err)
		})
}

func TestLocalSyncDryRunWithAutosyncEnabled(t *testing.T) {
	Given(t).
		Path(guestbookPath).
		When().
		CreateApp().
		Sync().
		Then().
		And(func(app *Application) {
			_, err := fixture.RunCli("app", "set", app.Name, "--sync-policy", "automated")
			require.NoError(t, err)

			appBefore := app.DeepCopy()
			_, err = fixture.RunCli("app", "sync", app.Name, "--dry-run", "--local-repo-root", ".", "--local", guestbookPathLocal)
			require.NoError(t, err)

			appAfter := app.DeepCopy()
			assert.True(t, reflect.DeepEqual(appBefore, appAfter))
		})
}

func TestSyncAsync(t *testing.T) {
	Given(t).
		Path(guestbookPath).
		Async(true).
		When().
		CreateApp().
		Sync().
		Then().
		Expect(Success("")).
		Expect(OperationPhaseIs(OperationSucceeded)).
		Expect(SyncStatusIs(SyncStatusCodeSynced))
}

// assertResourceActions verifies if view/modify resource actions are successful/failing for given application
func assertResourceActions(t *testing.T, appName string, successful bool) {
	t.Helper()
	assertError := func(err error, message string) {
		if successful {
			require.NoError(t, err)
		} else {
			assert.ErrorContains(t, err, message)
		}
	}

	closer, cdClient := fixture.ArgoCDClientset.NewApplicationClientOrDie()
	defer io.Close(closer)

	deploymentResource, err := fixture.KubeClientset.AppsV1().Deployments(fixture.DeploymentNamespace()).Get(context.Background(), "guestbook-ui", metav1.GetOptions{})
	require.NoError(t, err)

	logs, err := cdClient.PodLogs(context.Background(), &applicationpkg.ApplicationPodLogsQuery{
		Group:        ptr.To("apps"),
		Kind:         ptr.To("Deployment"),
		Name:         &appName,
		Namespace:    ptr.To(fixture.DeploymentNamespace()),
		Container:    ptr.To(""),
		SinceSeconds: ptr.To(int64(0)),
		TailLines:    ptr.To(int64(0)),
		Follow:       ptr.To(false),
	})
	require.NoError(t, err)
	_, err = logs.Recv()
	assertError(err, "EOF")

	expectedError := "Deployment apps guestbook-ui not found as part of application " + appName

	_, err = cdClient.ListResourceEvents(context.Background(), &applicationpkg.ApplicationResourceEventsQuery{
		Name:              &appName,
		ResourceName:      ptr.To("guestbook-ui"),
		ResourceNamespace: ptr.To(fixture.DeploymentNamespace()),
		ResourceUID:       ptr.To(string(deploymentResource.UID)),
	})
	assertError(err, fmt.Sprintf("%s not found as part of application %s", "guestbook-ui", appName))

	_, err = cdClient.GetResource(context.Background(), &applicationpkg.ApplicationResourceRequest{
		Name:         &appName,
		ResourceName: ptr.To("guestbook-ui"),
		Namespace:    ptr.To(fixture.DeploymentNamespace()),
		Version:      ptr.To("v1"),
		Group:        ptr.To("apps"),
		Kind:         ptr.To("Deployment"),
	})
	assertError(err, expectedError)

	_, err = cdClient.RunResourceAction(context.Background(), &applicationpkg.ResourceActionRunRequest{
		Name:         &appName,
		ResourceName: ptr.To("guestbook-ui"),
		Namespace:    ptr.To(fixture.DeploymentNamespace()),
		Version:      ptr.To("v1"),
		Group:        ptr.To("apps"),
		Kind:         ptr.To("Deployment"),
		Action:       ptr.To("restart"),
	})
	assertError(err, expectedError)

	_, err = cdClient.DeleteResource(context.Background(), &applicationpkg.ApplicationResourceDeleteRequest{
		Name:         &appName,
		ResourceName: ptr.To("guestbook-ui"),
		Namespace:    ptr.To(fixture.DeploymentNamespace()),
		Version:      ptr.To("v1"),
		Group:        ptr.To("apps"),
		Kind:         ptr.To("Deployment"),
	})
	assertError(err, expectedError)
}

func TestPermissions(t *testing.T) {
	appCtx := Given(t)
	projName := "argo-project"
	projActions := projectFixture.
		GivenWithSameState(t).
		Name(projName).
		When().
		Create()

	sourceError := fmt.Sprintf("application repo %s is not permitted in project 'argo-project'", fixture.RepoURL(fixture.RepoURLTypeFile))
	destinationError := fmt.Sprintf("application destination server '%s' and namespace '%s' do not match any of the allowed destinations in project 'argo-project'", KubernetesInternalAPIServerAddr, fixture.DeploymentNamespace())

	appCtx.
		Path("guestbook-logs").
		Project(projName).
		When().
		IgnoreErrors().
		// ensure app is not created if project permissions are missing
		CreateApp().
		Then().
		Expect(Error("", sourceError)).
		Expect(Error("", destinationError)).
		When().
		DoNotIgnoreErrors().
		// add missing permissions, create and sync app
		And(func() {
			projActions.AddDestination("*", "*")
			projActions.AddSource("*")
		}).
		CreateApp().
		Sync().
		Then().
		// make sure application resource actiions are successful
		And(func(app *Application) {
			assertResourceActions(t, app.Name, true)
		}).
		When().
		// remove projet permissions and "refresh" app
		And(func() {
			projActions.UpdateProject(func(proj *AppProject) {
				proj.Spec.Destinations = nil
				proj.Spec.SourceRepos = nil
			})
		}).
		Refresh(RefreshTypeNormal).
		Then().
		// ensure app resource tree is empty when source/destination permissions are missing
		Expect(Condition(ApplicationConditionInvalidSpecError, destinationError)).
		Expect(Condition(ApplicationConditionInvalidSpecError, sourceError)).
		And(func(app *Application) {
			closer, cdClient := fixture.ArgoCDClientset.NewApplicationClientOrDie()
			defer io.Close(closer)
			appName, appNs := argo.ParseFromQualifiedName(app.Name, "")
			fmt.Printf("APP NAME: %s\n", appName)
			tree, err := cdClient.ResourceTree(context.Background(), &applicationpkg.ResourcesQuery{ApplicationName: &appName, AppNamespace: &appNs})
			require.NoError(t, err)
			assert.Empty(t, tree.Nodes)
			assert.Empty(t, tree.OrphanedNodes)
		}).
		When().
		// add missing permissions but deny management of Deployment kind
		And(func() {
			projActions.
				AddDestination("*", "*").
				AddSource("*").
				UpdateProject(func(proj *AppProject) {
					proj.Spec.NamespaceResourceBlacklist = []metav1.GroupKind{{Group: "*", Kind: "Deployment"}}
				})
		}).
		Refresh(RefreshTypeNormal).
		Then().
		// make sure application resource actiions are failing
		And(func(_ *Application) {
			assertResourceActions(t, "test-permissions", false)
		})
}

func TestPermissionWithScopedRepo(t *testing.T) {
	projName := "argo-project"
	fixture.EnsureCleanState(t)
	projectFixture.
		Given(t).
		Name(projName).
		Destination("*,*").
		When().
		Create().
		AddSource("*")

	repoFixture.GivenWithSameState(t).
		When().
		Path(fixture.RepoURL(fixture.RepoURLTypeFile)).
		Project(projName).
		Create()

	GivenWithSameState(t).
		Project(projName).
		RepoURLType(fixture.RepoURLTypeFile).
		Path("two-nice-pods").
		When().
		PatchFile("pod-1.yaml", `[{"op": "add", "path": "/metadata/annotations", "value": {"argocd.argoproj.io/sync-options": "Prune=false"}}]`).
		CreateApp().
		Sync().
		Then().
		Expect(OperationPhaseIs(OperationSucceeded)).
		Expect(SyncStatusIs(SyncStatusCodeSynced)).
		When().
		DeleteFile("pod-1.yaml").
		Refresh(RefreshTypeHard).
		IgnoreErrors().
		Sync().
		Then().
		Expect(OperationPhaseIs(OperationSucceeded)).
		Expect(SyncStatusIs(SyncStatusCodeOutOfSync)).
		Expect(ResourceSyncStatusIs("Pod", "pod-1", SyncStatusCodeOutOfSync))
}

func TestPermissionDeniedWithScopedRepo(t *testing.T) {
	projName := "argo-project"
	projectFixture.
		Given(t).
		Name(projName).
		Destination("*,*").
		When().
		Create()

	repoFixture.GivenWithSameState(t).
		When().
		Path(fixture.RepoURL(fixture.RepoURLTypeFile)).
		Create()

	GivenWithSameState(t).
		Project(projName).
		RepoURLType(fixture.RepoURLTypeFile).
		Path("two-nice-pods").
		When().
		PatchFile("pod-1.yaml", `[{"op": "add", "path": "/metadata/annotations", "value": {"argocd.argoproj.io/sync-options": "Prune=false"}}]`).
		IgnoreErrors().
		CreateApp().
		Then().
		Expect(Error("", "is not permitted in project"))
}

func TestPermissionDeniedWithNegatedNamespace(t *testing.T) {
	projName := "argo-project"
	projectFixture.
		Given(t).
		Name(projName).
		Destination("*,!*test-permission-denied-with-negated-namespace*").
		When().
		Create()

	repoFixture.GivenWithSameState(t).
		When().
		Path(fixture.RepoURL(fixture.RepoURLTypeFile)).
		Project(projName).
		Create()

	GivenWithSameState(t).
		Project(projName).
		RepoURLType(fixture.RepoURLTypeFile).
		Path("two-nice-pods").
		When().
		PatchFile("pod-1.yaml", `[{"op": "add", "path": "/metadata/annotations", "value": {"argocd.argoproj.io/sync-options": "Prune=false"}}]`).
		IgnoreErrors().
		CreateApp().
		Then().
		Expect(Error("", "do not match any of the allowed destinations in project"))
}

func TestPermissionDeniedWithNegatedServer(t *testing.T) {
	projName := "argo-project"
	projectFixture.
		Given(t).
		Name(projName).
		Destination("!https://kubernetes.default.svc,*").
		When().
		Create()

	repoFixture.GivenWithSameState(t).
		When().
		Path(fixture.RepoURL(fixture.RepoURLTypeFile)).
		Project(projName).
		Create()

	GivenWithSameState(t).
		Project(projName).
		RepoURLType(fixture.RepoURLTypeFile).
		Path("two-nice-pods").
		When().
		PatchFile("pod-1.yaml", `[{"op": "add", "path": "/metadata/annotations", "value": {"argocd.argoproj.io/sync-options": "Prune=false"}}]`).
		IgnoreErrors().
		CreateApp().
		Then().
		Expect(Error("", "do not match any of the allowed destinations in project"))
}

// make sure that if we deleted a resource from the app, it is not pruned if annotated with Prune=false
func TestSyncOptionPruneFalse(t *testing.T) {
	Given(t).
		Path("two-nice-pods").
		When().
		PatchFile("pod-1.yaml", `[{"op": "add", "path": "/metadata/annotations", "value": {"argocd.argoproj.io/sync-options": "Prune=false"}}]`).
		CreateApp().
		Sync().
		Then().
		Expect(OperationPhaseIs(OperationSucceeded)).
		Expect(SyncStatusIs(SyncStatusCodeSynced)).
		When().
		DeleteFile("pod-1.yaml").
		Refresh(RefreshTypeHard).
		IgnoreErrors().
		Sync().
		Then().
		Expect(OperationPhaseIs(OperationSucceeded)).
		Expect(SyncStatusIs(SyncStatusCodeOutOfSync)).
		Expect(ResourceSyncStatusIs("Pod", "pod-1", SyncStatusCodeOutOfSync))
}

// make sure that if we have an invalid manifest, we can add it if we disable validation, we get a server error rather than a client error
func TestSyncOptionValidateFalse(t *testing.T) {
	Given(t).
		Path("crd-validation").
		When().
		CreateApp().
		Then().
		Expect(Success("")).
		When().
		IgnoreErrors().
		Sync().
		Then().
		// client error. K8s API changed error message w/ 1.25, so for now, we need to check both
		Expect(ErrorRegex("error validating data|of type int32", "")).
		When().
		PatchFile("deployment.yaml", `[{"op": "add", "path": "/metadata/annotations", "value": {"argocd.argoproj.io/sync-options": "Validate=false"}}]`).
		Sync().
		Then().
		// server error
		Expect(Error("cannot be handled as a Deployment", ""))
}

// make sure that, if we have a resource that needs pruning, but we're ignoring it, the app is in-sync
func TestCompareOptionIgnoreExtraneous(t *testing.T) {
	Given(t).
		Prune(false).
		Path("two-nice-pods").
		When().
		PatchFile("pod-1.yaml", `[{"op": "add", "path": "/metadata/annotations", "value": {"argocd.argoproj.io/compare-options": "IgnoreExtraneous"}}]`).
		CreateApp().
		Sync().
		Then().
		Expect(OperationPhaseIs(OperationSucceeded)).
		Expect(SyncStatusIs(SyncStatusCodeSynced)).
		When().
		DeleteFile("pod-1.yaml").
		Refresh(RefreshTypeHard).
		Then().
		Expect(SyncStatusIs(SyncStatusCodeSynced)).
		And(func(app *Application) {
			assert.Len(t, app.Status.Resources, 2)
			statusByName := map[string]SyncStatusCode{}
			for _, r := range app.Status.Resources {
				statusByName[r.Name] = r.Status
			}
			assert.Equal(t, SyncStatusCodeOutOfSync, statusByName["pod-1"])
			assert.Equal(t, SyncStatusCodeSynced, statusByName["pod-2"])
		}).
		When().
		Sync().
		Then().
		Expect(OperationPhaseIs(OperationSucceeded)).
		Expect(SyncStatusIs(SyncStatusCodeSynced))
}

func TestSourceNamespaceCanBeMigratedToManagedNamespaceWithoutBeingPrunedOrOutOfSync(t *testing.T) {
	Given(t).
		Prune(true).
		Path("guestbook-with-plain-namespace-manifest").
		When().
		PatchFile("guestbook-ui-namespace.yaml", fmt.Sprintf(`[{"op": "replace", "path": "/metadata/name", "value": "%s"}]`, fixture.DeploymentNamespace())).
		CreateApp().
		Sync().
		Then().
		Expect(OperationPhaseIs(OperationSucceeded)).
		Expect(SyncStatusIs(SyncStatusCodeSynced)).
		When().
		PatchApp(`[{
				"op": "add",
				"path": "/spec/syncPolicy",
				"value": { "prune": true, "syncOptions": ["PrunePropagationPolicy=foreground"], "managedNamespaceMetadata": { "labels": { "foo": "bar" } } }
				}]`).
		Sync().
		Then().
		Expect(OperationPhaseIs(OperationSucceeded)).
		Expect(SyncStatusIs(SyncStatusCodeSynced)).
		And(func(app *Application) {
			assert.Equal(t, &ManagedNamespaceMetadata{Labels: map[string]string{"foo": "bar"}}, app.Spec.SyncPolicy.ManagedNamespaceMetadata)
		}).
		When().
		DeleteFile("guestbook-ui-namespace.yaml").
		Refresh(RefreshTypeHard).
		Sync().
		Wait().
		Then().
		Expect(OperationPhaseIs(OperationSucceeded)).
		Expect(SyncStatusIs(SyncStatusCodeSynced))
}

func TestSelfManagedApps(t *testing.T) {
	Given(t).
		Path("self-managed-app").
		When().
		PatchFile("resources.yaml", fmt.Sprintf(`[{"op": "replace", "path": "/spec/source/repoURL", "value": "%s"}]`, fixture.RepoURL(fixture.RepoURLTypeFile))).
		CreateApp().
		Sync().
		Then().
		Expect(OperationPhaseIs(OperationSucceeded)).
		Expect(SyncStatusIs(SyncStatusCodeSynced)).
		And(func(a *Application) {
			ctx, cancel := context.WithTimeout(context.Background(), time.Second*3)
			defer cancel()

			reconciledCount := 0
			var lastReconciledAt *metav1.Time
			for event := range fixture.ArgoCDClientset.WatchApplicationWithRetry(ctx, a.Name, a.ResourceVersion) {
				reconciledAt := event.Application.Status.ReconciledAt
				if reconciledAt == nil {
					reconciledAt = &metav1.Time{}
				}
				if lastReconciledAt != nil && !lastReconciledAt.Equal(reconciledAt) {
					reconciledCount = reconciledCount + 1
				}
				lastReconciledAt = reconciledAt
			}

			assert.Less(t, reconciledCount, 3, "Application was reconciled too many times")
		})
}

func TestExcludedResource(t *testing.T) {
	Given(t).
		ResourceOverrides(map[string]ResourceOverride{"apps/Deployment": {Actions: actionsConfig}}).
		Path(guestbookPath).
		ResourceFilter(settings.ResourcesFilter{
			ResourceExclusions: []settings.FilteredResource{{Kinds: []string{kube.DeploymentKind}}},
		}).
		When().
		CreateApp().
		Sync().
		Refresh(RefreshTypeNormal).
		Then().
		Expect(Condition(ApplicationConditionExcludedResourceWarning, "Resource apps/Deployment guestbook-ui is excluded in the settings"))
}

func TestRevisionHistoryLimit(t *testing.T) {
	Given(t).
		Path("config-map").
		When().
		CreateApp().
		Sync().
		Then().
		Expect(OperationPhaseIs(OperationSucceeded)).
		Expect(SyncStatusIs(SyncStatusCodeSynced)).
		And(func(app *Application) {
			assert.Len(t, app.Status.History, 1)
		}).
		When().
		AppSet("--revision-history-limit", "1").
		Sync().
		Then().
		Expect(OperationPhaseIs(OperationSucceeded)).
		Expect(SyncStatusIs(SyncStatusCodeSynced)).
		And(func(app *Application) {
			assert.Len(t, app.Status.History, 1)
		})
}

func TestOrphanedResource(t *testing.T) {
	fixture.SkipOnEnv(t, "OPENSHIFT")
	Given(t).
		ProjectSpec(AppProjectSpec{
			SourceRepos:       []string{"*"},
			Destinations:      []ApplicationDestination{{Namespace: "*", Server: "*"}},
			OrphanedResources: &OrphanedResourcesMonitorSettings{Warn: ptr.To(true)},
		}).
		Path(guestbookPath).
		When().
		CreateApp().
		Sync().
		Then().
		Expect(SyncStatusIs(SyncStatusCodeSynced)).
		Expect(NoConditions()).
		When().
		And(func() {
			FailOnErr(fixture.KubeClientset.CoreV1().ConfigMaps(fixture.DeploymentNamespace()).Create(context.Background(), &corev1.ConfigMap{
				ObjectMeta: metav1.ObjectMeta{
					Name: "orphaned-configmap",
				},
			}, metav1.CreateOptions{}))
		}).
		Refresh(RefreshTypeNormal).
		Then().
		Expect(Condition(ApplicationConditionOrphanedResourceWarning, "Application has 1 orphaned resources")).
		And(func(app *Application) {
			output, err := fixture.RunCli("app", "resources", app.Name)
			require.NoError(t, err)
			assert.Contains(t, output, "orphaned-configmap")
		}).
		Given().
		ProjectSpec(AppProjectSpec{
			SourceRepos:       []string{"*"},
			Destinations:      []ApplicationDestination{{Namespace: "*", Server: "*"}},
			OrphanedResources: &OrphanedResourcesMonitorSettings{Warn: ptr.To(true), Ignore: []OrphanedResourceKey{{Group: "Test", Kind: "ConfigMap"}}},
		}).
		When().
		Refresh(RefreshTypeNormal).
		Then().
		Expect(Condition(ApplicationConditionOrphanedResourceWarning, "Application has 1 orphaned resources")).
		And(func(app *Application) {
			output, err := fixture.RunCli("app", "resources", app.Name)
			require.NoError(t, err)
			assert.Contains(t, output, "orphaned-configmap")
		}).
		Given().
		ProjectSpec(AppProjectSpec{
			SourceRepos:       []string{"*"},
			Destinations:      []ApplicationDestination{{Namespace: "*", Server: "*"}},
			OrphanedResources: &OrphanedResourcesMonitorSettings{Warn: ptr.To(true), Ignore: []OrphanedResourceKey{{Kind: "ConfigMap"}}},
		}).
		When().
		Refresh(RefreshTypeNormal).
		Then().
		Expect(SyncStatusIs(SyncStatusCodeSynced)).
		Expect(NoConditions()).
		And(func(app *Application) {
			output, err := fixture.RunCli("app", "resources", app.Name)
			require.NoError(t, err)
			assert.NotContains(t, output, "orphaned-configmap")
		}).
		Given().
		ProjectSpec(AppProjectSpec{
			SourceRepos:       []string{"*"},
			Destinations:      []ApplicationDestination{{Namespace: "*", Server: "*"}},
			OrphanedResources: &OrphanedResourcesMonitorSettings{Warn: ptr.To(true), Ignore: []OrphanedResourceKey{{Kind: "ConfigMap", Name: "orphaned-configmap"}}},
		}).
		When().
		Refresh(RefreshTypeNormal).
		Then().
		Expect(SyncStatusIs(SyncStatusCodeSynced)).
		Expect(NoConditions()).
		And(func(app *Application) {
			output, err := fixture.RunCli("app", "resources", app.Name)
			require.NoError(t, err)
			assert.NotContains(t, output, "orphaned-configmap")
		}).
		Given().
		ProjectSpec(AppProjectSpec{
			SourceRepos:       []string{"*"},
			Destinations:      []ApplicationDestination{{Namespace: "*", Server: "*"}},
			OrphanedResources: nil,
		}).
		When().
		Refresh(RefreshTypeNormal).
		Then().
		Expect(SyncStatusIs(SyncStatusCodeSynced)).
		Expect(NoConditions())
}

func TestNotPermittedResources(t *testing.T) {
	ctx := Given(t)

	pathType := networkingv1.PathTypePrefix
	ingress := &networkingv1.Ingress{
		ObjectMeta: metav1.ObjectMeta{
			Name: "sample-ingress",
			Labels: map[string]string{
				common.LabelKeyAppInstance: ctx.GetName(),
			},
		},
		Spec: networkingv1.IngressSpec{
			Rules: []networkingv1.IngressRule{{
				IngressRuleValue: networkingv1.IngressRuleValue{
					HTTP: &networkingv1.HTTPIngressRuleValue{
						Paths: []networkingv1.HTTPIngressPath{{
							Path: "/",
							Backend: networkingv1.IngressBackend{
								Service: &networkingv1.IngressServiceBackend{
									Name: "guestbook-ui",
									Port: networkingv1.ServiceBackendPort{Number: 80},
								},
							},
							PathType: &pathType,
						}},
					},
				},
			}},
		},
	}
	defer func() {
		log.Infof("Ingress 'sample-ingress' deleted from %s", fixture.TestNamespace())
		CheckError(fixture.KubeClientset.NetworkingV1().Ingresses(fixture.TestNamespace()).Delete(context.Background(), "sample-ingress", metav1.DeleteOptions{}))
	}()

	svc := &corev1.Service{
		ObjectMeta: metav1.ObjectMeta{
			Name: "guestbook-ui",
			Labels: map[string]string{
				common.LabelKeyAppInstance: ctx.GetName(),
			},
		},
		Spec: corev1.ServiceSpec{
			Ports: []corev1.ServicePort{{
				Port:       80,
				TargetPort: intstr.IntOrString{Type: intstr.Int, IntVal: 80},
			}},
			Selector: map[string]string{
				"app": "guestbook-ui",
			},
		},
	}

	ctx.ProjectSpec(AppProjectSpec{
		SourceRepos:  []string{"*"},
		Destinations: []ApplicationDestination{{Namespace: fixture.DeploymentNamespace(), Server: "*"}},
		NamespaceResourceBlacklist: []metav1.GroupKind{
			{Group: "", Kind: "Service"},
		},
	}).
		And(func() {
			FailOnErr(fixture.KubeClientset.NetworkingV1().Ingresses(fixture.TestNamespace()).Create(context.Background(), ingress, metav1.CreateOptions{}))
			FailOnErr(fixture.KubeClientset.CoreV1().Services(fixture.DeploymentNamespace()).Create(context.Background(), svc, metav1.CreateOptions{}))
		}).
		Path(guestbookPath).
		When().
		CreateApp().
		Then().
		Expect(SyncStatusIs(SyncStatusCodeOutOfSync)).
		And(func(app *Application) {
			statusByKind := make(map[string]ResourceStatus)
			for _, res := range app.Status.Resources {
				statusByKind[res.Kind] = res
			}
			_, hasIngress := statusByKind[kube.IngressKind]
			assert.False(t, hasIngress, "Ingress is prohibited not managed object and should be even visible to user")
			serviceStatus := statusByKind[kube.ServiceKind]
			assert.Equal(t, SyncStatusCodeUnknown, serviceStatus.Status, "Service is prohibited managed resource so should be set to Unknown")
			deploymentStatus := statusByKind[kube.DeploymentKind]
			assert.Equal(t, SyncStatusCodeOutOfSync, deploymentStatus.Status)
		}).
		When().
		Delete(true).
		Then().
		Expect(DoesNotExist())

	// Make sure prohibited resources are not deleted during application deletion
	FailOnErr(fixture.KubeClientset.NetworkingV1().Ingresses(fixture.TestNamespace()).Get(context.Background(), "sample-ingress", metav1.GetOptions{}))
	FailOnErr(fixture.KubeClientset.CoreV1().Services(fixture.DeploymentNamespace()).Get(context.Background(), "guestbook-ui", metav1.GetOptions{}))
}

func TestSyncWithInfos(t *testing.T) {
	expectedInfo := make([]*Info, 2)
	expectedInfo[0] = &Info{Name: "name1", Value: "val1"}
	expectedInfo[1] = &Info{Name: "name2", Value: "val2"}

	Given(t).
		Path(guestbookPath).
		When().
		CreateApp().
		Then().
		And(func(app *Application) {
			_, err := fixture.RunCli("app", "sync", app.Name,
				"--info", fmt.Sprintf("%s=%s", expectedInfo[0].Name, expectedInfo[0].Value),
				"--info", fmt.Sprintf("%s=%s", expectedInfo[1].Name, expectedInfo[1].Value))
			require.NoError(t, err)
		}).
		Expect(SyncStatusIs(SyncStatusCodeSynced)).
		And(func(app *Application) {
			assert.ElementsMatch(t, app.Status.OperationState.Operation.Info, expectedInfo)
		})
}

// Given: argocd app create does not provide --dest-namespace
//
//	Manifest contains resource console which does not require namespace
//
// Expect: no app.Status.Conditions
func TestCreateAppWithNoNameSpaceForGlobalResource(t *testing.T) {
	Given(t).
		Path(globalWithNoNameSpace).
		When().
		CreateWithNoNameSpace().
		Then().
		And(func(app *Application) {
			app, err := fixture.AppClientset.ArgoprojV1alpha1().Applications(fixture.TestNamespace()).Get(context.Background(), app.Name, metav1.GetOptions{})
			require.NoError(t, err)
			assert.Empty(t, app.Status.Conditions)
		})
}

// Given: argocd app create does not provide --dest-namespace
//
//	Manifest contains resource deployment, and service which requires namespace
//	Deployment and service do not have namespace in manifest
//
// Expect: app.Status.Conditions for deployment ans service which does not have namespace in manifest
func TestCreateAppWithNoNameSpaceWhenRequired(t *testing.T) {
	Given(t).
		Path(guestbookPath).
		When().
		CreateWithNoNameSpace().
		Refresh(RefreshTypeNormal).
		Then().
		And(func(app *Application) {
			updatedApp, err := fixture.AppClientset.ArgoprojV1alpha1().Applications(fixture.TestNamespace()).Get(context.Background(), app.Name, metav1.GetOptions{})
			require.NoError(t, err)

			assert.Len(t, updatedApp.Status.Conditions, 2)
			assert.Equal(t, ApplicationConditionInvalidSpecError, updatedApp.Status.Conditions[0].Type)
			assert.Equal(t, ApplicationConditionInvalidSpecError, updatedApp.Status.Conditions[1].Type)
		})
}

// Given: argocd app create does not provide --dest-namespace
//
//	Manifest contains resource deployment, and service which requires namespace
//	Some deployment and service has namespace in manifest
//	Some deployment and service does not have namespace in manifest
//
// Expect: app.Status.Conditions for deployment and service which does not have namespace in manifest
func TestCreateAppWithNoNameSpaceWhenRequired2(t *testing.T) {
	Given(t).
		Path(guestbookWithNamespace).
		When().
		CreateWithNoNameSpace().
		Refresh(RefreshTypeNormal).
		Then().
		And(func(app *Application) {
			updatedApp, err := fixture.AppClientset.ArgoprojV1alpha1().Applications(fixture.TestNamespace()).Get(context.Background(), app.Name, metav1.GetOptions{})
			require.NoError(t, err)

			assert.Len(t, updatedApp.Status.Conditions, 2)
			assert.Equal(t, ApplicationConditionInvalidSpecError, updatedApp.Status.Conditions[0].Type)
			assert.Equal(t, ApplicationConditionInvalidSpecError, updatedApp.Status.Conditions[1].Type)
		})
}

func TestCreateAppWithInClusterDisabled(t *testing.T) {
	Given(t).
		Path(guestbookPath).
		DestServer(KubernetesInternalAPIServerAddr).
		When().
		SetParamInSettingConfigMap("cluster.inClusterEnabled", "false").
		IgnoreErrors().
		CreateApp().
		Then().
		// RPC error messages are quoted: time="2024-12-18T04:13:58Z" level=fatal msg="<Quoted value>"
		Expect(Error("", fmt.Sprintf(`cluster \"%s\" is disabled`, KubernetesInternalAPIServerAddr)))
}

func TestListResource(t *testing.T) {
	fixture.SkipOnEnv(t, "OPENSHIFT")
	Given(t).
		ProjectSpec(AppProjectSpec{
			SourceRepos:       []string{"*"},
			Destinations:      []ApplicationDestination{{Namespace: "*", Server: "*"}},
			OrphanedResources: &OrphanedResourcesMonitorSettings{Warn: ptr.To(true)},
		}).
		Path(guestbookPath).
		When().
		CreateApp().
		Sync().
		Then().
		Expect(SyncStatusIs(SyncStatusCodeSynced)).
		Expect(NoConditions()).
		When().
		And(func() {
			FailOnErr(fixture.KubeClientset.CoreV1().ConfigMaps(fixture.DeploymentNamespace()).Create(context.Background(), &corev1.ConfigMap{
				ObjectMeta: metav1.ObjectMeta{
					Name: "orphaned-configmap",
				},
			}, metav1.CreateOptions{}))
		}).
		Refresh(RefreshTypeNormal).
		Then().
		Expect(Condition(ApplicationConditionOrphanedResourceWarning, "Application has 1 orphaned resources")).
		And(func(app *Application) {
			output, err := fixture.RunCli("app", "resources", app.Name)
			require.NoError(t, err)
			assert.Contains(t, output, "orphaned-configmap")
			assert.Contains(t, output, "guestbook-ui")
		}).
		And(func(app *Application) {
			output, err := fixture.RunCli("app", "resources", app.Name, "--orphaned=true")
			require.NoError(t, err)
			assert.Contains(t, output, "orphaned-configmap")
			assert.NotContains(t, output, "guestbook-ui")
		}).
		And(func(app *Application) {
			output, err := fixture.RunCli("app", "resources", app.Name, "--orphaned=false")
			require.NoError(t, err)
			assert.NotContains(t, output, "orphaned-configmap")
			assert.Contains(t, output, "guestbook-ui")
		}).
		Given().
		ProjectSpec(AppProjectSpec{
			SourceRepos:       []string{"*"},
			Destinations:      []ApplicationDestination{{Namespace: "*", Server: "*"}},
			OrphanedResources: nil,
		}).
		When().
		Refresh(RefreshTypeNormal).
		Then().
		Expect(SyncStatusIs(SyncStatusCodeSynced)).
		Expect(NoConditions())
}

// Given application is set with --sync-option CreateNamespace=true
//
//	application --dest-namespace does not exist
//
// Verity application --dest-namespace is created
//
//	application sync successful
//	when application is deleted, --dest-namespace is not deleted
func TestNamespaceAutoCreation(t *testing.T) {
	fixture.SkipOnEnv(t, "OPENSHIFT")
	updatedNamespace := getNewNamespace(t)
	defer func() {
		if !t.Skipped() {
			_, err := fixture.Run("", "kubectl", "delete", "namespace", updatedNamespace)
			require.NoError(t, err)
		}
	}()
	Given(t).
		Timeout(30).
		Path("guestbook").
		When().
		CreateApp("--sync-option", "CreateNamespace=true").
		Then().
		And(func(_ *Application) {
			// Make sure the namespace we are about to update to does not exist
			_, err := fixture.Run("", "kubectl", "get", "namespace", updatedNamespace)
			assert.ErrorContains(t, err, "not found")
		}).
		When().
		AppSet("--dest-namespace", updatedNamespace).
		Sync().
		Then().
		Expect(Success("")).
		Expect(OperationPhaseIs(OperationSucceeded)).Expect(ResourceHealthWithNamespaceIs("Deployment", "guestbook-ui", updatedNamespace, health.HealthStatusHealthy)).
		Expect(ResourceHealthWithNamespaceIs("Deployment", "guestbook-ui", updatedNamespace, health.HealthStatusHealthy)).
		Expect(ResourceSyncStatusWithNamespaceIs("Deployment", "guestbook-ui", updatedNamespace, SyncStatusCodeSynced)).
		Expect(ResourceSyncStatusWithNamespaceIs("Deployment", "guestbook-ui", updatedNamespace, SyncStatusCodeSynced)).
		When().
		Delete(true).
		Then().
		Expect(Success("")).
		And(func(_ *Application) {
			// Verify delete app does not delete the namespace auto created
			output, err := fixture.Run("", "kubectl", "get", "namespace", updatedNamespace)
			require.NoError(t, err)
			assert.Contains(t, output, updatedNamespace)
		})
}

func TestFailedSyncWithRetry(t *testing.T) {
	Given(t).
		Path("hook").
		When().
		PatchFile("hook.yaml", `[{"op": "replace", "path": "/metadata/annotations", "value": {"argocd.argoproj.io/hook": "PreSync"}}]`).
		// make hook fail
		PatchFile("hook.yaml", `[{"op": "replace", "path": "/spec/containers/0/command", "value": ["false"]}]`).
		CreateApp().
		IgnoreErrors().
		Sync("--retry-limit=1", "--retry-backoff-duration=1s").
		Then().
		Expect(OperationPhaseIs(OperationFailed)).
		Expect(OperationMessageContains("retried 1 times"))
}

func TestCreateDisableValidation(t *testing.T) {
	Given(t).
		Path("baddir").
		When().
		CreateApp("--validate=false").
		Then().
		And(func(app *Application) {
			_, err := fixture.RunCli("app", "create", app.Name, "--upsert", "--validate=false", "--repo", fixture.RepoURL(fixture.RepoURLTypeFile),
				"--path", "baddir2", "--project", app.Spec.Project, "--dest-server", KubernetesInternalAPIServerAddr, "--dest-namespace", fixture.DeploymentNamespace())
			require.NoError(t, err)
		}).
		When().
		AppSet("--path", "baddir3", "--validate=false")
}

func TestCreateFromPartialFile(t *testing.T) {
	partialApp := `metadata:
  labels:
    labels.local/from-file: file
    labels.local/from-args: file
  annotations:
    annotations.local/from-file: file
  finalizers:
  - resources-finalizer.argocd.argoproj.io
spec:
  syncPolicy:
    automated:
      prune: true
`

	path := "helm-values"
	Given(t).
		When().
		// app should be auto-synced once created
		CreateFromPartialFile(partialApp, "--path", path, "-l", "labels.local/from-args=args", "--helm-set", "foo=foo").
		Then().
		Expect(Success("")).
		Expect(SyncStatusIs(SyncStatusCodeSynced)).
		Expect(NoConditions()).
		And(func(app *Application) {
			assert.Equal(t, map[string]string{"labels.local/from-file": "file", "labels.local/from-args": "args"}, app.ObjectMeta.Labels)
			assert.Equal(t, map[string]string{"annotations.local/from-file": "file"}, app.ObjectMeta.Annotations)
			assert.Equal(t, []string{"resources-finalizer.argocd.argoproj.io"}, app.ObjectMeta.Finalizers)
			assert.Equal(t, path, app.Spec.GetSource().Path)
			assert.Equal(t, []HelmParameter{{Name: "foo", Value: "foo"}}, app.Spec.GetSource().Helm.Parameters)
		})
}

// Ensure actions work when using a resource action that modifies status and/or spec
func TestCRDStatusSubresourceAction(t *testing.T) {
	actions := `
discovery.lua: |
  actions = {}
  actions["update-spec"] = {["disabled"] = false}
  actions["update-status"] = {["disabled"] = false}
  actions["update-both"] = {["disabled"] = false}
  return actions
definitions:
- name: update-both
  action.lua: |
    obj.spec = {}
    obj.spec.foo = "update-both"
    obj.status = {}
    obj.status.bar = "update-both"
    return obj
- name: update-spec
  action.lua: |
    obj.spec = {}
    obj.spec.foo = "update-spec"
    return obj
- name: update-status
  action.lua: |
    obj.status = {}
    obj.status.bar = "update-status"
    return obj
`
	Given(t).
		Path("crd-subresource").
		And(func() {
			CheckError(fixture.SetResourceOverrides(map[string]ResourceOverride{
				"argoproj.io/StatusSubResource": {
					Actions: actions,
				},
				"argoproj.io/NonStatusSubResource": {
					Actions: actions,
				},
			}))
		}).
		When().CreateApp().Sync().Then().
		Expect(OperationPhaseIs(OperationSucceeded)).Expect(SyncStatusIs(SyncStatusCodeSynced)).
		When().
		Refresh(RefreshTypeNormal).
		Then().
		// tests resource actions on a CRD using status subresource
		And(func(app *Application) {
			_, err := fixture.RunCli("app", "actions", "run", app.Name, "--kind", "StatusSubResource", "update-both")
			require.NoError(t, err)
			text := FailOnErr(fixture.Run(".", "kubectl", "-n", app.Spec.Destination.Namespace, "get", "statussubresources", "status-subresource", "-o", "jsonpath={.spec.foo}")).(string)
			assert.Equal(t, "update-both", text)
			text = FailOnErr(fixture.Run(".", "kubectl", "-n", app.Spec.Destination.Namespace, "get", "statussubresources", "status-subresource", "-o", "jsonpath={.status.bar}")).(string)
			assert.Equal(t, "update-both", text)

			_, err = fixture.RunCli("app", "actions", "run", app.Name, "--kind", "StatusSubResource", "update-spec")
			require.NoError(t, err)
			text = FailOnErr(fixture.Run(".", "kubectl", "-n", app.Spec.Destination.Namespace, "get", "statussubresources", "status-subresource", "-o", "jsonpath={.spec.foo}")).(string)
			assert.Equal(t, "update-spec", text)

			_, err = fixture.RunCli("app", "actions", "run", app.Name, "--kind", "StatusSubResource", "update-status")
			require.NoError(t, err)
			text = FailOnErr(fixture.Run(".", "kubectl", "-n", app.Spec.Destination.Namespace, "get", "statussubresources", "status-subresource", "-o", "jsonpath={.status.bar}")).(string)
			assert.Equal(t, "update-status", text)
		}).
		// tests resource actions on a CRD *not* using status subresource
		And(func(app *Application) {
			_, err := fixture.RunCli("app", "actions", "run", app.Name, "--kind", "NonStatusSubResource", "update-both")
			require.NoError(t, err)
			text := FailOnErr(fixture.Run(".", "kubectl", "-n", app.Spec.Destination.Namespace, "get", "nonstatussubresources", "non-status-subresource", "-o", "jsonpath={.spec.foo}")).(string)
			assert.Equal(t, "update-both", text)
			text = FailOnErr(fixture.Run(".", "kubectl", "-n", app.Spec.Destination.Namespace, "get", "nonstatussubresources", "non-status-subresource", "-o", "jsonpath={.status.bar}")).(string)
			assert.Equal(t, "update-both", text)

			_, err = fixture.RunCli("app", "actions", "run", app.Name, "--kind", "NonStatusSubResource", "update-spec")
			require.NoError(t, err)
			text = FailOnErr(fixture.Run(".", "kubectl", "-n", app.Spec.Destination.Namespace, "get", "nonstatussubresources", "non-status-subresource", "-o", "jsonpath={.spec.foo}")).(string)
			assert.Equal(t, "update-spec", text)

			_, err = fixture.RunCli("app", "actions", "run", app.Name, "--kind", "NonStatusSubResource", "update-status")
			require.NoError(t, err)
			text = FailOnErr(fixture.Run(".", "kubectl", "-n", app.Spec.Destination.Namespace, "get", "nonstatussubresources", "non-status-subresource", "-o", "jsonpath={.status.bar}")).(string)
			assert.Equal(t, "update-status", text)
		})
}

func TestAppLogs(t *testing.T) {
	t.SkipNow() // Too flaky. https://github.com/argoproj/argo-cd/issues/13834
	fixture.SkipOnEnv(t, "OPENSHIFT")
	Given(t).
		Path("guestbook-logs").
		When().
		CreateApp().
		Sync().
		Then().
		Expect(HealthIs(health.HealthStatusHealthy)).
		And(func(app *Application) {
			out, err := fixture.RunCliWithRetry(appLogsRetryCount, "app", "logs", app.Name, "--kind", "Deployment", "--group", "", "--name", "guestbook-ui")
			require.NoError(t, err)
			assert.Contains(t, out, "Hi")
		}).
		And(func(app *Application) {
			out, err := fixture.RunCliWithRetry(appLogsRetryCount, "app", "logs", app.Name, "--kind", "Pod")
			require.NoError(t, err)
			assert.Contains(t, out, "Hi")
		}).
		And(func(app *Application) {
			out, err := fixture.RunCliWithRetry(appLogsRetryCount, "app", "logs", app.Name, "--kind", "Service")
			require.NoError(t, err)
			assert.NotContains(t, out, "Hi")
		})
}

func TestAppWaitOperationInProgress(t *testing.T) {
	ctx := Given(t)
	ctx.
		And(func() {
			CheckError(fixture.SetResourceOverrides(map[string]ResourceOverride{
				"batch/Job": {
					HealthLua: `return { status = 'Running' }`,
				},
				"apps/Deployment": {
					HealthLua: `return { status = 'Suspended' }`,
				},
			}))
		}).
		Async(true).
		Path("hook-and-deployment").
		When().
		CreateApp().
		Sync().
		Then().
		// stuck in running state
		Expect(OperationPhaseIs(OperationRunning)).
		When().
		And(func() {
			_, err := fixture.RunCli("app", "wait", ctx.AppName(), "--suspended")
			errors.CheckError(err)
		})
}

func TestSyncOptionReplace(t *testing.T) {
	Given(t).
		Path("config-map").
		When().
		PatchFile("config-map.yaml", `[{"op": "add", "path": "/metadata/annotations", "value": {"argocd.argoproj.io/sync-options": "Replace=true"}}]`).
		CreateApp().
		Sync().
		Then().
		Expect(SyncStatusIs(SyncStatusCodeSynced)).
		And(func(app *Application) {
			assert.Equal(t, "configmap/my-map created", app.Status.OperationState.SyncResult.Resources[0].Message)
		}).
		When().
		Sync().
		Then().
		Expect(SyncStatusIs(SyncStatusCodeSynced)).
		And(func(app *Application) {
			assert.Equal(t, "configmap/my-map replaced", app.Status.OperationState.SyncResult.Resources[0].Message)
		})
}

func TestSyncOptionReplaceFromCLI(t *testing.T) {
	Given(t).
		Path("config-map").
		Replace().
		When().
		CreateApp().
		Sync().
		Then().
		Expect(SyncStatusIs(SyncStatusCodeSynced)).
		And(func(app *Application) {
			assert.Equal(t, "configmap/my-map created", app.Status.OperationState.SyncResult.Resources[0].Message)
		}).
		When().
		Sync().
		Then().
		Expect(SyncStatusIs(SyncStatusCodeSynced)).
		And(func(app *Application) {
			assert.Equal(t, "configmap/my-map replaced", app.Status.OperationState.SyncResult.Resources[0].Message)
		})
}

func TestDiscoverNewCommit(t *testing.T) {
	var sha string
	Given(t).
		Path("config-map").
		When().
		CreateApp().
		Sync().
		Then().
		Expect(SyncStatusIs(SyncStatusCodeSynced)).
		And(func(app *Application) {
			sha = app.Status.Sync.Revision
			assert.NotEmpty(t, sha)
		}).
		When().
		PatchFile("config-map.yaml", `[{"op": "replace", "path": "/data/foo", "value": "hello"}]`).
		Then().
		Expect(SyncStatusIs(SyncStatusCodeSynced)).
		// make sure new commit is not discovered immediately after push
		And(func(app *Application) {
			assert.Equal(t, sha, app.Status.Sync.Revision)
		}).
		When().
		// make sure new commit is not discovered after refresh is requested
		Refresh(RefreshTypeNormal).
		Then().
		Expect(SyncStatusIs(SyncStatusCodeOutOfSync)).
		And(func(app *Application) {
			assert.NotEqual(t, sha, app.Status.Sync.Revision)
		})
}

func TestDisableManifestGeneration(t *testing.T) {
	Given(t).
		Path("guestbook").
		When().
		CreateApp().
		Refresh(RefreshTypeHard).
		Then().
		And(func(app *Application) {
			assert.Equal(t, ApplicationSourceTypeKustomize, app.Status.SourceType)
		}).
		When().
		And(func() {
			CheckError(fixture.SetEnableManifestGeneration(map[ApplicationSourceType]bool{
				ApplicationSourceTypeKustomize: false,
			}))
		}).
		Refresh(RefreshTypeHard).
		Then().
		And(func(_ *Application) {
			// Wait for refresh to complete
			time.Sleep(1 * time.Second)
		}).
		And(func(app *Application) {
			assert.Equal(t, ApplicationSourceTypeDirectory, app.Status.SourceType)
		})
}

func TestSwitchTrackingMethod(t *testing.T) {
	ctx := Given(t)

	ctx.
		SetTrackingMethod(string(argo.TrackingMethodAnnotation)).
		Path("deployment").
		When().
		CreateApp().
		Sync().
		Refresh(RefreshTypeNormal).
		Then().
		Expect(OperationPhaseIs(OperationSucceeded)).
		Expect(SyncStatusIs(SyncStatusCodeSynced)).
		Expect(HealthIs(health.HealthStatusHealthy)).
		When().
		And(func() {
			// Add resource with tracking annotation. This should put the
			// application OutOfSync.
			FailOnErr(fixture.KubeClientset.CoreV1().ConfigMaps(fixture.DeploymentNamespace()).Create(context.Background(), &corev1.ConfigMap{
				ObjectMeta: metav1.ObjectMeta{
					Name: "other-configmap",
					Annotations: map[string]string{
						common.AnnotationKeyAppInstance: fmt.Sprintf("%s:/ConfigMap:%s/other-configmap", fixture.Name(), fixture.DeploymentNamespace()),
					},
				},
			}, metav1.CreateOptions{}))
		}).
		Then().
		Expect(OperationPhaseIs(OperationSucceeded)).
		Expect(SyncStatusIs(SyncStatusCodeOutOfSync)).
		Expect(HealthIs(health.HealthStatusHealthy)).
		When().
		And(func() {
			// Delete resource to bring application back in sync
			FailOnErr(nil, fixture.KubeClientset.CoreV1().ConfigMaps(fixture.DeploymentNamespace()).Delete(context.Background(), "other-configmap", metav1.DeleteOptions{}))
		}).
		Then().
		Expect(OperationPhaseIs(OperationSucceeded)).
		Expect(SyncStatusIs(SyncStatusCodeSynced)).
		Expect(HealthIs(health.HealthStatusHealthy)).
		When().
		SetTrackingMethod(string(argo.TrackingMethodLabel)).
		Sync().
		Then().
		Expect(OperationPhaseIs(OperationSucceeded)).
		Expect(SyncStatusIs(SyncStatusCodeSynced)).
		Expect(HealthIs(health.HealthStatusHealthy)).
		When().
		And(func() {
			// Add a resource with a tracking annotation. This should not
			// affect the application, because we now use the tracking method
			// "label".
			FailOnErr(fixture.KubeClientset.CoreV1().ConfigMaps(fixture.DeploymentNamespace()).Create(context.Background(), &corev1.ConfigMap{
				ObjectMeta: metav1.ObjectMeta{
					Name: "other-configmap",
					Annotations: map[string]string{
						common.AnnotationKeyAppInstance: fmt.Sprintf("%s:/ConfigMap:%s/other-configmap", fixture.Name(), fixture.DeploymentNamespace()),
					},
				},
			}, metav1.CreateOptions{}))
		}).
		Then().
		Expect(OperationPhaseIs(OperationSucceeded)).
		Expect(SyncStatusIs(SyncStatusCodeSynced)).
		Expect(HealthIs(health.HealthStatusHealthy)).
		When().
		And(func() {
			// Add a resource with the tracking label. The app should become
			// OutOfSync.
			FailOnErr(fixture.KubeClientset.CoreV1().ConfigMaps(fixture.DeploymentNamespace()).Create(context.Background(), &corev1.ConfigMap{
				ObjectMeta: metav1.ObjectMeta{
					Name: "extra-configmap",
					Labels: map[string]string{
						common.LabelKeyAppInstance: fixture.Name(),
					},
				},
			}, metav1.CreateOptions{}))
		}).
		Then().
		Expect(OperationPhaseIs(OperationSucceeded)).
		Expect(SyncStatusIs(SyncStatusCodeOutOfSync)).
		Expect(HealthIs(health.HealthStatusHealthy)).
		When().
		And(func() {
			// Delete resource to bring application back in sync
			FailOnErr(nil, fixture.KubeClientset.CoreV1().ConfigMaps(fixture.DeploymentNamespace()).Delete(context.Background(), "extra-configmap", metav1.DeleteOptions{}))
		}).
		Then().
		Expect(OperationPhaseIs(OperationSucceeded)).
		Expect(SyncStatusIs(SyncStatusCodeSynced)).
		Expect(HealthIs(health.HealthStatusHealthy))
}

func TestSwitchTrackingLabel(t *testing.T) {
	ctx := Given(t)

	ctx.
		Path("deployment").
		When().
		CreateApp().
		Sync().
		Refresh(RefreshTypeNormal).
		Then().
		Expect(OperationPhaseIs(OperationSucceeded)).
		Expect(SyncStatusIs(SyncStatusCodeSynced)).
		Expect(HealthIs(health.HealthStatusHealthy)).
		When().
		And(func() {
			// Add extra resource that carries the default tracking label
			// We expect the app to go out of sync.
			FailOnErr(fixture.KubeClientset.CoreV1().ConfigMaps(fixture.DeploymentNamespace()).Create(context.Background(), &corev1.ConfigMap{
				ObjectMeta: metav1.ObjectMeta{
					Name: "other-configmap",
					Labels: map[string]string{
						common.LabelKeyAppInstance: fixture.Name(),
					},
				},
			}, metav1.CreateOptions{}))
		}).
		Then().
		Expect(OperationPhaseIs(OperationSucceeded)).
		Expect(SyncStatusIs(SyncStatusCodeOutOfSync)).
		Expect(HealthIs(health.HealthStatusHealthy)).
		When().
		And(func() {
			// Delete resource to bring application back in sync
			FailOnErr(nil, fixture.KubeClientset.CoreV1().ConfigMaps(fixture.DeploymentNamespace()).Delete(context.Background(), "other-configmap", metav1.DeleteOptions{}))
		}).
		Then().
		Expect(OperationPhaseIs(OperationSucceeded)).
		Expect(SyncStatusIs(SyncStatusCodeSynced)).
		Expect(HealthIs(health.HealthStatusHealthy)).
		When().
		// Change tracking label
		SetTrackingLabel("argocd.tracking").
		Sync().
		Then().
		Expect(OperationPhaseIs(OperationSucceeded)).
		Expect(SyncStatusIs(SyncStatusCodeSynced)).
		Expect(HealthIs(health.HealthStatusHealthy)).
		When().
		And(func() {
			// Create resource with the new tracking label, the application
			// is expected to go out of sync
			FailOnErr(fixture.KubeClientset.CoreV1().ConfigMaps(fixture.DeploymentNamespace()).Create(context.Background(), &corev1.ConfigMap{
				ObjectMeta: metav1.ObjectMeta{
					Name: "other-configmap",
					Labels: map[string]string{
						"argocd.tracking": fixture.Name(),
					},
				},
			}, metav1.CreateOptions{}))
		}).
		Then().
		Expect(OperationPhaseIs(OperationSucceeded)).
		Expect(SyncStatusIs(SyncStatusCodeOutOfSync)).
		Expect(HealthIs(health.HealthStatusHealthy)).
		When().
		And(func() {
			// Delete resource to bring application back in sync
			FailOnErr(nil, fixture.KubeClientset.CoreV1().ConfigMaps(fixture.DeploymentNamespace()).Delete(context.Background(), "other-configmap", metav1.DeleteOptions{}))
		}).
		Then().
		Expect(OperationPhaseIs(OperationSucceeded)).
		Expect(SyncStatusIs(SyncStatusCodeSynced)).
		Expect(HealthIs(health.HealthStatusHealthy)).
		When().
		And(func() {
			// Add extra resource that carries the default tracking label
			// We expect the app to stay in sync, because the configured
			// label is different.
			FailOnErr(fixture.KubeClientset.CoreV1().ConfigMaps(fixture.DeploymentNamespace()).Create(context.Background(), &corev1.ConfigMap{
				ObjectMeta: metav1.ObjectMeta{
					Name: "other-configmap",
					Labels: map[string]string{
						common.LabelKeyAppInstance: fixture.Name(),
					},
				},
			}, metav1.CreateOptions{}))
		}).
		Then().
		Expect(OperationPhaseIs(OperationSucceeded)).
		Expect(SyncStatusIs(SyncStatusCodeSynced)).
		Expect(HealthIs(health.HealthStatusHealthy))
}

func TestAnnotationTrackingExtraResources(t *testing.T) {
	ctx := Given(t)

	CheckError(fixture.SetTrackingMethod(string(argo.TrackingMethodAnnotation)))
	ctx.
		Path("deployment").
		When().
		CreateApp().
		Sync().
		Refresh(RefreshTypeNormal).
		Then().
		Expect(OperationPhaseIs(OperationSucceeded)).
		Expect(SyncStatusIs(SyncStatusCodeSynced)).
		Expect(HealthIs(health.HealthStatusHealthy)).
		When().
		And(func() {
			// Add a resource with an annotation that is not referencing the
			// resource.
			FailOnErr(fixture.KubeClientset.CoreV1().ConfigMaps(fixture.DeploymentNamespace()).Create(context.Background(), &corev1.ConfigMap{
				ObjectMeta: metav1.ObjectMeta{
					Name: "extra-configmap",
					Annotations: map[string]string{
						common.AnnotationKeyAppInstance: fmt.Sprintf("%s:apps/Deployment:%s/guestbook-cm", fixture.Name(), fixture.DeploymentNamespace()),
					},
				},
			}, metav1.CreateOptions{}))
		}).
		Refresh(RefreshTypeNormal).
		Then().
		Expect(OperationPhaseIs(OperationSucceeded)).
		Expect(SyncStatusIs(SyncStatusCodeSynced)).
		Expect(HealthIs(health.HealthStatusHealthy)).
		When().
		Sync("--prune").
		And(func() {
			// The extra configmap must not be pruned, because it's not tracked
			cm, err := fixture.KubeClientset.CoreV1().ConfigMaps(fixture.DeploymentNamespace()).Get(context.Background(), "extra-configmap", metav1.GetOptions{})
			require.NoError(t, err)
			require.Equal(t, "extra-configmap", cm.Name)
		}).
		And(func() {
			// Add a resource with an annotation that is self-referencing the
			// resource.
			FailOnErr(fixture.KubeClientset.CoreV1().ConfigMaps(fixture.DeploymentNamespace()).Create(context.Background(), &corev1.ConfigMap{
				ObjectMeta: metav1.ObjectMeta{
					Name: "other-configmap",
					Annotations: map[string]string{
						common.AnnotationKeyAppInstance: fmt.Sprintf("%s:/ConfigMap:%s/other-configmap", fixture.Name(), fixture.DeploymentNamespace()),
					},
				},
			}, metav1.CreateOptions{}))
		}).
		Refresh(RefreshTypeNormal).
		Then().
		Expect(OperationPhaseIs(OperationSucceeded)).
		Expect(SyncStatusIs(SyncStatusCodeOutOfSync)).
		Expect(HealthIs(health.HealthStatusHealthy)).
		When().
		Sync("--prune").
		And(func() {
			// The extra configmap must be pruned now, because it's tracked
			cm, err := fixture.KubeClientset.CoreV1().ConfigMaps(fixture.DeploymentNamespace()).Get(context.Background(), "other-configmap", metav1.GetOptions{})
			require.Error(t, err)
			require.Equal(t, "", cm.Name)
		}).
		Then().
		Expect(OperationPhaseIs(OperationSucceeded)).
		Expect(SyncStatusIs(SyncStatusCodeSynced)).
		Expect(HealthIs(health.HealthStatusHealthy)).
		When().
		And(func() {
			// Add a cluster-scoped resource that is not referencing itself
			FailOnErr(fixture.KubeClientset.RbacV1().ClusterRoles().Create(context.Background(), &rbacv1.ClusterRole{
				ObjectMeta: metav1.ObjectMeta{
					Name: "e2e-test-clusterrole",
					Annotations: map[string]string{
						common.AnnotationKeyAppInstance: fmt.Sprintf("%s:rbac.authorization.k8s.io/ClusterRole:%s/e2e-other-clusterrole", fixture.Name(), fixture.DeploymentNamespace()),
					},
					Labels: map[string]string{
						fixture.TestingLabel: "true",
					},
				},
			}, metav1.CreateOptions{}))
		}).
		Refresh(RefreshTypeNormal).
		Then().
		Expect(OperationPhaseIs(OperationSucceeded)).
		Expect(SyncStatusIs(SyncStatusCodeSynced)).
		Expect(HealthIs(health.HealthStatusHealthy)).
		When().
		And(func() {
			// Add a cluster-scoped resource that is referencing itself
			FailOnErr(fixture.KubeClientset.RbacV1().ClusterRoles().Create(context.Background(), &rbacv1.ClusterRole{
				ObjectMeta: metav1.ObjectMeta{
					Name: "e2e-other-clusterrole",
					Annotations: map[string]string{
						common.AnnotationKeyAppInstance: fmt.Sprintf("%s:rbac.authorization.k8s.io/ClusterRole:%s/e2e-other-clusterrole", fixture.Name(), fixture.DeploymentNamespace()),
					},
					Labels: map[string]string{
						fixture.TestingLabel: "true",
					},
				},
			}, metav1.CreateOptions{}))
		}).
		Refresh(RefreshTypeNormal).
		Then().
		Expect(OperationPhaseIs(OperationSucceeded)).
		Expect(SyncStatusIs(SyncStatusCodeOutOfSync)).
		Expect(HealthIs(health.HealthStatusHealthy)).
		When().
		Sync("--prune").
		And(func() {
			// The extra configmap must be pruned now, because it's tracked and does not exist in git
			cr, err := fixture.KubeClientset.RbacV1().ClusterRoles().Get(context.Background(), "e2e-other-clusterrole", metav1.GetOptions{})
			require.Error(t, err)
			require.Equal(t, "", cr.Name)
		}).
		Then().
		Expect(OperationPhaseIs(OperationSucceeded)).
		Expect(SyncStatusIs(SyncStatusCodeSynced)).
		Expect(HealthIs(health.HealthStatusHealthy))
}

func TestCreateConfigMapsAndWaitForUpdate(t *testing.T) {
	Given(t).
		Path("config-map").
		When().
		CreateApp().
		Sync().
		Then().
		And(func(app *Application) {
			_, err := fixture.RunCli("app", "set", app.Name, "--sync-policy", "automated")
			require.NoError(t, err)
		}).
		When().
		AddFile("other-configmap.yaml", `
apiVersion: v1
kind: ConfigMap
metadata:
  name: other-map
  annotations:
    argocd.argoproj.io/sync-wave: "1"
data:
  foo2: bar2`).
		AddFile("yet-another-configmap.yaml", `
apiVersion: v1
kind: ConfigMap
metadata:
  name: yet-another-map
  annotations:
    argocd.argoproj.io/sync-wave: "2"
data:
  foo3: bar3`).
		PatchFile("kustomization.yaml", `[{"op": "add", "path": "/resources/-", "value": "other-configmap.yaml"}, {"op": "add", "path": "/resources/-", "value": "yet-another-configmap.yaml"}]`).
		Refresh(RefreshTypeNormal).
		Wait().
		Then().
		Expect(OperationPhaseIs(OperationSucceeded)).
		Expect(SyncStatusIs(SyncStatusCodeSynced)).
		Expect(HealthIs(health.HealthStatusHealthy)).
		Expect(ResourceHealthWithNamespaceIs("ConfigMap", "other-map", fixture.DeploymentNamespace(), health.HealthStatusHealthy)).
		Expect(ResourceSyncStatusWithNamespaceIs("ConfigMap", "other-map", fixture.DeploymentNamespace(), SyncStatusCodeSynced)).
		Expect(ResourceHealthWithNamespaceIs("ConfigMap", "yet-another-map", fixture.DeploymentNamespace(), health.HealthStatusHealthy)).
		Expect(ResourceSyncStatusWithNamespaceIs("ConfigMap", "yet-another-map", fixture.DeploymentNamespace(), SyncStatusCodeSynced))
}

func TestInstallationID(t *testing.T) {
	ctx := Given(t)
	ctx.
		SetTrackingMethod(string(argo.TrackingMethodAnnotation)).
		And(func() {
			_, err := fixture.KubeClientset.CoreV1().ConfigMaps(fixture.DeploymentNamespace()).Create(
				context.Background(), &corev1.ConfigMap{
					ObjectMeta: metav1.ObjectMeta{
						Name: "test-configmap",
						Annotations: map[string]string{
							common.AnnotationKeyAppInstance: fmt.Sprintf("%s:/ConfigMap:%s/test-configmap", ctx.AppName(), fixture.DeploymentNamespace()),
						},
					},
				}, metav1.CreateOptions{})
			require.NoError(t, err)
		}).
		Path(guestbookPath).
		Prune(false).
		When().IgnoreErrors().CreateApp().Sync().
		Then().Expect(OperationPhaseIs(OperationSucceeded)).Expect(SyncStatusIs(SyncStatusCodeOutOfSync)).
		And(func(app *Application) {
			var cm *ResourceStatus
			for i := range app.Status.Resources {
				if app.Status.Resources[i].Kind == "ConfigMap" && app.Status.Resources[i].Name == "test-configmap" {
					cm = &app.Status.Resources[i]
					break
				}
			}
			require.NotNil(t, cm)
			assert.Equal(t, SyncStatusCodeOutOfSync, cm.Status)
		}).
		When().SetInstallationID("test").Sync().
		Then().
		Expect(SyncStatusIs(SyncStatusCodeSynced)).
		And(func(app *Application) {
			require.Len(t, app.Status.Resources, 2)
			svc, err := fixture.KubeClientset.CoreV1().Services(fixture.DeploymentNamespace()).Get(context.Background(), "guestbook-ui", metav1.GetOptions{})
			require.NoError(t, err)
			require.Equal(t, "test", svc.Annotations[common.AnnotationInstallationID])

			deploy, err := fixture.KubeClientset.AppsV1().Deployments(fixture.DeploymentNamespace()).Get(context.Background(), "guestbook-ui", metav1.GetOptions{})
			require.NoError(t, err)
			require.Equal(t, "test", deploy.Annotations[common.AnnotationInstallationID])
		})
}

func TestDeletionConfirmation(t *testing.T) {
	ctx := Given(t)
	ctx.
		And(func() {
			_, err := fixture.KubeClientset.CoreV1().ConfigMaps(fixture.DeploymentNamespace()).Create(
				context.Background(), &corev1.ConfigMap{
					ObjectMeta: metav1.ObjectMeta{
						Name: "test-configmap",
						Labels: map[string]string{
							common.LabelKeyAppInstance: ctx.AppName(),
						},
						Annotations: map[string]string{
							AnnotationSyncOptions: "Prune=confirm",
						},
					},
				}, metav1.CreateOptions{})
			require.NoError(t, err)
		}).
		Path(guestbookPath).
		Async(true).
		When().
		PatchFile("guestbook-ui-deployment.yaml", `[{ "op": "add", "path": "/metadata/annotations", "value": { "argocd.argoproj.io/sync-options": "Delete=confirm" }}]`).
		CreateApp().Sync().
		Then().Expect(OperationPhaseIs(OperationRunning)).
		When().ConfirmDeletion().
		Then().Expect(OperationPhaseIs(OperationSucceeded)).
		When().Delete(true).
		Then().
		And(func(app *Application) {
			assert.NotNil(t, app.DeletionTimestamp)
		}).
		When().ConfirmDeletion().
		Then().Expect(DoesNotExist())
}<|MERGE_RESOLUTION|>--- conflicted
+++ resolved
@@ -702,12 +702,6 @@
 		Expect(DoesNotExist())
 }
 
-<<<<<<< HEAD
-func TestComparisonFailsIfInClusterDisabled(t *testing.T) {
-	Given(t).
-		Path(guestbookPath).
-		DestServer(KubernetesInternalAPIServerAddr).
-=======
 func TestComparisonFailsIfDestinationClusterIsInvalid(t *testing.T) {
 	clusterActions := clusterFixture.Given(t).
 		Name("temp-cluster").
@@ -718,7 +712,6 @@
 	GivenWithSameState(t).
 		Path(guestbookPath).
 		DestName("temp-cluster").
->>>>>>> 35a174b9
 		When().
 		CreateApp().
 		Refresh(RefreshTypeNormal).
@@ -728,23 +721,37 @@
 		Expect(HealthIs(health.HealthStatusHealthy)).
 		Expect(SyncStatusIs(SyncStatusCodeSynced)).
 		When().
-<<<<<<< HEAD
-		SetParamInSettingConfigMap("cluster.inClusterEnabled", "false").
-=======
 		And(func() {
 			clusterActions.DeleteByName()
 		}).
->>>>>>> 35a174b9
 		Refresh(RefreshTypeNormal).
 		Then().
 		Expect(Success("")).
 		Expect(HealthIs(health.HealthStatusUnknown)).
 		Expect(SyncStatusIs(SyncStatusCodeUnknown)).
-<<<<<<< HEAD
+		Expect(Condition(ApplicationConditionInvalidSpecError, "there are no clusters with this name"))
+}
+
+func TestComparisonFailsIfInClusterDisabled(t *testing.T) {
+	Given(t).
+		Path(guestbookPath).
+		DestServer(KubernetesInternalAPIServerAddr).
+		When().
+		CreateApp().
+		Refresh(RefreshTypeNormal).
+		Sync().
+		Then().
+		Expect(Success("")).
+		Expect(HealthIs(health.HealthStatusHealthy)).
+		Expect(SyncStatusIs(SyncStatusCodeSynced)).
+		When().
+		SetParamInSettingConfigMap("cluster.inClusterEnabled", "false").
+		Refresh(RefreshTypeNormal).
+		Then().
+		Expect(Success("")).
+		Expect(HealthIs(health.HealthStatusUnknown)).
+		Expect(SyncStatusIs(SyncStatusCodeUnknown)).
 		Expect(Condition(ApplicationConditionInvalidSpecError, fmt.Sprintf("cluster %q is disabled", KubernetesInternalAPIServerAddr)))
-=======
-		Expect(Condition(ApplicationConditionInvalidSpecError, "there are no clusters with this name"))
->>>>>>> 35a174b9
 }
 
 func TestCannotSetInvalidPath(t *testing.T) {
