--- conflicted
+++ resolved
@@ -1,7 +1,10 @@
 package sharding
 
 import (
+	"context"
+	"fmt"
 	"hash/fnv"
+	"math"
 	"os"
 	"sort"
 	"strconv"
@@ -16,6 +19,7 @@
 	metav1 "k8s.io/apimachinery/pkg/apis/meta/v1"
 	"k8s.io/client-go/kubernetes"
 
+	"github.com/argoproj/argo-cd/v2/util/db"
 	"github.com/argoproj/argo-cd/v2/util/env"
 	"github.com/argoproj/argo-cd/v2/util/settings"
 	log "github.com/sirupsen/logrus"
@@ -36,41 +40,7 @@
 const ShardControllerMappingKey = "shardControllerMapping"
 
 type DistributionFunction func(c *v1alpha1.Cluster) int
-<<<<<<< HEAD
 type clusterAccessor func() []*v1alpha1.Cluster
-=======
-type ClusterFilterFunction func(c *v1alpha1.Cluster) bool
-
-// shardApplicationControllerMapping stores the mapping of Shard Number to Application Controller in ConfigMap.
-// It also stores the heartbeat of last synced time of the application controller.
-type shardApplicationControllerMapping struct {
-	ShardNumber    int
-	ControllerName string
-	HeartbeatTime  metav1.Time
-}
-
-// GetClusterFilter returns a ClusterFilterFunction which is a function taking a cluster as a parameter
-// and returns wheter or not the cluster should be processed by a given shard. It calls the distributionFunction
-// to determine which shard will process the cluster, and if the given shard is equal to the calculated shard
-// the function will return true.
-func GetClusterFilter(db db.ArgoDB, distributionFunction DistributionFunction, shard int) ClusterFilterFunction {
-	replicas := db.GetApplicationControllerReplicas()
-	return func(c *v1alpha1.Cluster) bool {
-		clusterShard := 0
-		if c != nil && c.Shard != nil {
-			requestedShard := int(*c.Shard)
-			if requestedShard < replicas {
-				clusterShard = requestedShard
-			} else {
-				log.Warnf("Specified cluster shard (%d) for cluster: %s is greater than the number of available shard. Assigning automatically.", requestedShard, c.Name)
-			}
-		} else {
-			clusterShard = distributionFunction(c)
-		}
-		return clusterShard == shard
-	}
-}
->>>>>>> 672c1278
 
 // GetDistributionFunction returns which DistributionFunction should be used based on the passed algorithm and
 // the current datas.
@@ -122,13 +92,8 @@
 // This function ensures an homogenous distribution: each shards got assigned the same number of
 // clusters +/-1 , but with the drawback of a reshuffling of clusters accross shards in case of some changes
 // in the cluster list
-<<<<<<< HEAD
 func RoundRobinDistributionFunction(clusters clusterAccessor) DistributionFunction {
 	replicas := env.ParseNumFromEnv(common.EnvControllerReplicas, 0, 0, math.MaxInt32)
-=======
-func RoundRobinDistributionFunction(db db.ArgoDB) DistributionFunction {
-	replicas := db.GetApplicationControllerReplicas()
->>>>>>> 672c1278
 	return func(c *v1alpha1.Cluster) int {
 		if replicas > 0 {
 			if c == nil { // in-cluster does not necessarly have a secret assigned. So we are receiving a nil cluster here.
