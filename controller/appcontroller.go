--- conflicted
+++ resolved
@@ -2164,15 +2164,11 @@
 						delay = &jitter
 					}
 				}
-<<<<<<< HEAD
 				if !ctrl.resetDirtyApplication(newApp) {
 					log.WithField("application", newApp.QualifiedName()).Infof("Cannot reset dirty application because version %s is already dirty", newApp.GetResourceVersion())
 				}
-				ctrl.requestAppRefresh(newApp.QualifiedName(), compareWith, nil)
-=======
 
 				ctrl.requestAppRefresh(newApp.QualifiedName(), compareWith, delay)
->>>>>>> 7e80f1e8
 				ctrl.appOperationQueue.AddRateLimited(key)
 			},
 			DeleteFunc: func(obj interface{}) {
