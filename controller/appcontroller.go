package controller

import (
	"context"
	"encoding/json"
	stderrors "errors"
	"fmt"
	"math"
	"math/rand"
	"net/http"
	"reflect"
	"runtime/debug"
	"sort"
	"strconv"
	"strings"
	"sync"
	"time"

	clustercache "github.com/argoproj/gitops-engine/pkg/cache"
	"github.com/argoproj/gitops-engine/pkg/diff"
	"github.com/argoproj/gitops-engine/pkg/health"
	synccommon "github.com/argoproj/gitops-engine/pkg/sync/common"
	resourceutil "github.com/argoproj/gitops-engine/pkg/sync/resource"
	"github.com/argoproj/gitops-engine/pkg/utils/kube"
	jsonpatch "github.com/evanphx/json-patch"
	log "github.com/sirupsen/logrus"
	"golang.org/x/sync/semaphore"
	corev1 "k8s.io/api/core/v1"
	apierrors "k8s.io/apimachinery/pkg/api/errors"
	metav1 "k8s.io/apimachinery/pkg/apis/meta/v1"
	"k8s.io/apimachinery/pkg/apis/meta/v1/unstructured"
	"k8s.io/apimachinery/pkg/labels"
	apiruntime "k8s.io/apimachinery/pkg/runtime"
	"k8s.io/apimachinery/pkg/runtime/schema"
	"k8s.io/apimachinery/pkg/types"
	"k8s.io/apimachinery/pkg/util/runtime"
	"k8s.io/apimachinery/pkg/util/wait"
	"k8s.io/apimachinery/pkg/watch"
	"k8s.io/client-go/informers"
	informerv1 "k8s.io/client-go/informers/apps/v1"
	"k8s.io/client-go/kubernetes"
	"k8s.io/client-go/tools/cache"
	"k8s.io/client-go/util/workqueue"
	"k8s.io/utils/ptr"

	commitclient "github.com/argoproj/argo-cd/v3/commitserver/apiclient"
	"github.com/argoproj/argo-cd/v3/common"
	statecache "github.com/argoproj/argo-cd/v3/controller/cache"
	"github.com/argoproj/argo-cd/v3/controller/hydrator"
	hydratortypes "github.com/argoproj/argo-cd/v3/controller/hydrator/types"
	"github.com/argoproj/argo-cd/v3/controller/metrics"
	"github.com/argoproj/argo-cd/v3/controller/sharding"
	"github.com/argoproj/argo-cd/v3/pkg/apis/application"
	appv1 "github.com/argoproj/argo-cd/v3/pkg/apis/application/v1alpha1"
	appclientset "github.com/argoproj/argo-cd/v3/pkg/client/clientset/versioned"
	"github.com/argoproj/argo-cd/v3/pkg/client/informers/externalversions/application/v1alpha1"
	applisters "github.com/argoproj/argo-cd/v3/pkg/client/listers/application/v1alpha1"
	"github.com/argoproj/argo-cd/v3/reposerver/apiclient"
	applog "github.com/argoproj/argo-cd/v3/util/app/log"
	"github.com/argoproj/argo-cd/v3/util/argo"
	argodiff "github.com/argoproj/argo-cd/v3/util/argo/diff"
	"github.com/argoproj/argo-cd/v3/util/argo/normalizers"
	"github.com/argoproj/argo-cd/v3/util/env"
	"github.com/argoproj/argo-cd/v3/util/stats"

	"github.com/argoproj/argo-cd/v3/pkg/ratelimiter"
	appstatecache "github.com/argoproj/argo-cd/v3/util/cache/appstate"
	"github.com/argoproj/argo-cd/v3/util/db"
	"github.com/argoproj/argo-cd/v3/util/errors"
	"github.com/argoproj/argo-cd/v3/util/glob"
	"github.com/argoproj/argo-cd/v3/util/helm"
	logutils "github.com/argoproj/argo-cd/v3/util/log"
	settings_util "github.com/argoproj/argo-cd/v3/util/settings"
)

const (
	updateOperationStateTimeout             = 1 * time.Second
	defaultDeploymentInformerResyncDuration = 10 * time.Second
	// orphanedIndex contains application which monitor orphaned resources by namespace
	orphanedIndex = "orphaned"
)

type CompareWith int

const (
	// Compare live application state against state defined in latest git revision with no resolved revision caching.
	CompareWithLatestForceResolve CompareWith = 3
	// Compare live application state against state defined in latest git revision.
	CompareWithLatest CompareWith = 2
	// Compare live application state against state defined using revision of most recent comparison.
	CompareWithRecent CompareWith = 1
	// Skip comparison and only refresh application resources tree
	ComparisonWithNothing CompareWith = 0
)

func (a CompareWith) Max(b CompareWith) CompareWith {
	return CompareWith(math.Max(float64(a), float64(b)))
}

func (a CompareWith) Pointer() *CompareWith {
	return &a
}

// ApplicationController is the controller for application resources.
type ApplicationController struct {
	cache                *appstatecache.Cache
	namespace            string
	kubeClientset        kubernetes.Interface
	kubectl              kube.Kubectl
	applicationClientset appclientset.Interface
	auditLogger          *argo.AuditLogger
	// queue contains app namespace/name
	appRefreshQueue workqueue.TypedRateLimitingInterface[string]
	// queue contains app namespace/name/comparisonType and used to request app refresh with the predefined comparison type
	appComparisonTypeRefreshQueue workqueue.TypedRateLimitingInterface[string]
	appOperationQueue             workqueue.TypedRateLimitingInterface[string]
	projectRefreshQueue           workqueue.TypedRateLimitingInterface[string]
	appHydrateQueue               workqueue.TypedRateLimitingInterface[string]
	hydrationQueue                workqueue.TypedRateLimitingInterface[hydratortypes.HydrationQueueKey]
	appInformer                   cache.SharedIndexInformer
	appLister                     applisters.ApplicationLister
	projInformer                  cache.SharedIndexInformer
	appStateManager               AppStateManager
	stateCache                    statecache.LiveStateCache
	statusRefreshTimeout          time.Duration
	statusHardRefreshTimeout      time.Duration
	statusRefreshJitter           time.Duration
	selfHealTimeout               time.Duration
	selfHealBackoff               *wait.Backoff
	selfHealBackoffCooldown       time.Duration
	syncTimeout                   time.Duration
	db                            db.ArgoDB
	settingsMgr                   *settings_util.SettingsManager
	refreshRequestedApps          map[string]CompareWith
	refreshRequestedAppsMutex     *sync.Mutex
	metricsServer                 *metrics.MetricsServer
	metricsClusterLabels          []string
	kubectlSemaphore              *semaphore.Weighted
	clusterSharding               sharding.ClusterShardingCache
	projByNameCache               sync.Map
	applicationNamespaces         []string
	ignoreNormalizerOpts          normalizers.IgnoreNormalizerOpts

	// dynamicClusterDistributionEnabled if disabled deploymentInformer is never initialized
	dynamicClusterDistributionEnabled bool
	deploymentInformer                informerv1.DeploymentInformer

	hydrator *hydrator.Hydrator
}

// NewApplicationController creates new instance of ApplicationController.
func NewApplicationController(
	namespace string,
	settingsMgr *settings_util.SettingsManager,
	kubeClientset kubernetes.Interface,
	applicationClientset appclientset.Interface,
	repoClientset apiclient.Clientset,
	commitClientset commitclient.Clientset,
	argoCache *appstatecache.Cache,
	kubectl kube.Kubectl,
	appResyncPeriod time.Duration,
	appHardResyncPeriod time.Duration,
	appResyncJitter time.Duration,
	selfHealTimeout time.Duration,
	selfHealBackoff *wait.Backoff,
	selfHealBackoffCooldown time.Duration,
	syncTimeout time.Duration,
	repoErrorGracePeriod time.Duration,
	metricsPort int,
	metricsCacheExpiration time.Duration,
	metricsApplicationLabels []string,
	metricsApplicationConditions []string,
	metricsClusterLabels []string,
	kubectlParallelismLimit int64,
	persistResourceHealth bool,
	clusterSharding sharding.ClusterShardingCache,
	applicationNamespaces []string,
	rateLimiterConfig *ratelimiter.AppControllerRateLimiterConfig,
	serverSideDiff bool,
	dynamicClusterDistributionEnabled bool,
	ignoreNormalizerOpts normalizers.IgnoreNormalizerOpts,
	enableK8sEvent []string,
	hydratorEnabled bool,
) (*ApplicationController, error) {
	log.Infof("appResyncPeriod=%v, appHardResyncPeriod=%v, appResyncJitter=%v", appResyncPeriod, appHardResyncPeriod, appResyncJitter)
	db := db.NewDB(namespace, settingsMgr, kubeClientset)
	if rateLimiterConfig == nil {
		rateLimiterConfig = ratelimiter.GetDefaultAppRateLimiterConfig()
		log.Info("Using default workqueue rate limiter config")
	}
	ctrl := ApplicationController{
		cache:                             argoCache,
		namespace:                         namespace,
		kubeClientset:                     kubeClientset,
		kubectl:                           kubectl,
		applicationClientset:              applicationClientset,
		appRefreshQueue:                   workqueue.NewTypedRateLimitingQueueWithConfig(ratelimiter.NewCustomAppControllerRateLimiter[string](rateLimiterConfig), workqueue.TypedRateLimitingQueueConfig[string]{Name: "app_reconciliation_queue"}),
		appOperationQueue:                 workqueue.NewTypedRateLimitingQueueWithConfig(ratelimiter.NewCustomAppControllerRateLimiter[string](rateLimiterConfig), workqueue.TypedRateLimitingQueueConfig[string]{Name: "app_operation_processing_queue"}),
		projectRefreshQueue:               workqueue.NewTypedRateLimitingQueueWithConfig(ratelimiter.NewCustomAppControllerRateLimiter[string](rateLimiterConfig), workqueue.TypedRateLimitingQueueConfig[string]{Name: "project_reconciliation_queue"}),
		appComparisonTypeRefreshQueue:     workqueue.NewTypedRateLimitingQueue(ratelimiter.NewCustomAppControllerRateLimiter[string](rateLimiterConfig)),
		appHydrateQueue:                   workqueue.NewTypedRateLimitingQueueWithConfig(ratelimiter.NewCustomAppControllerRateLimiter[string](rateLimiterConfig), workqueue.TypedRateLimitingQueueConfig[string]{Name: "app_hydration_queue"}),
		hydrationQueue:                    workqueue.NewTypedRateLimitingQueueWithConfig(ratelimiter.NewCustomAppControllerRateLimiter[hydratortypes.HydrationQueueKey](rateLimiterConfig), workqueue.TypedRateLimitingQueueConfig[hydratortypes.HydrationQueueKey]{Name: "manifest_hydration_queue"}),
		db:                                db,
		statusRefreshTimeout:              appResyncPeriod,
		statusHardRefreshTimeout:          appHardResyncPeriod,
		statusRefreshJitter:               appResyncJitter,
		refreshRequestedApps:              make(map[string]CompareWith),
		refreshRequestedAppsMutex:         &sync.Mutex{},
		auditLogger:                       argo.NewAuditLogger(kubeClientset, common.ApplicationController, enableK8sEvent),
		settingsMgr:                       settingsMgr,
		selfHealTimeout:                   selfHealTimeout,
		selfHealBackoff:                   selfHealBackoff,
		selfHealBackoffCooldown:           selfHealBackoffCooldown,
		syncTimeout:                       syncTimeout,
		clusterSharding:                   clusterSharding,
		projByNameCache:                   sync.Map{},
		applicationNamespaces:             applicationNamespaces,
		dynamicClusterDistributionEnabled: dynamicClusterDistributionEnabled,
		ignoreNormalizerOpts:              ignoreNormalizerOpts,
		metricsClusterLabels:              metricsClusterLabels,
	}
	if hydratorEnabled {
		ctrl.hydrator = hydrator.NewHydrator(&ctrl, appResyncPeriod, commitClientset, repoClientset, db)
	}
	if kubectlParallelismLimit > 0 {
		ctrl.kubectlSemaphore = semaphore.NewWeighted(kubectlParallelismLimit)
	}
	kubectl.SetOnKubectlRun(ctrl.onKubectlRun)
	appInformer, appLister := ctrl.newApplicationInformerAndLister()
	indexers := cache.Indexers{cache.NamespaceIndex: cache.MetaNamespaceIndexFunc}
	projInformer := v1alpha1.NewAppProjectInformer(applicationClientset, namespace, appResyncPeriod, indexers)
	var err error
	_, err = projInformer.AddEventHandler(cache.ResourceEventHandlerFuncs{
		AddFunc: func(obj any) {
			if key, err := cache.MetaNamespaceKeyFunc(obj); err == nil {
				ctrl.projectRefreshQueue.AddRateLimited(key)
				if projMeta, ok := obj.(metav1.Object); ok {
					ctrl.InvalidateProjectsCache(projMeta.GetName())
				}
			}
		},
		UpdateFunc: func(_, new any) {
			if key, err := cache.MetaNamespaceKeyFunc(new); err == nil {
				ctrl.projectRefreshQueue.AddRateLimited(key)
				if projMeta, ok := new.(metav1.Object); ok {
					ctrl.InvalidateProjectsCache(projMeta.GetName())
				}
			}
		},
		DeleteFunc: func(obj any) {
			if key, err := cache.DeletionHandlingMetaNamespaceKeyFunc(obj); err == nil {
				// immediately push to queue for deletes
				ctrl.projectRefreshQueue.Add(key)
				if projMeta, ok := obj.(metav1.Object); ok {
					ctrl.InvalidateProjectsCache(projMeta.GetName())
				}
			}
		},
	})
	if err != nil {
		return nil, err
	}

	factory := informers.NewSharedInformerFactoryWithOptions(ctrl.kubeClientset, defaultDeploymentInformerResyncDuration, informers.WithNamespace(settingsMgr.GetNamespace()))

	var deploymentInformer informerv1.DeploymentInformer

	// only initialize deployment informer if dynamic distribution is enabled
	if dynamicClusterDistributionEnabled {
		deploymentInformer = factory.Apps().V1().Deployments()
	}

	readinessHealthCheck := func(_ *http.Request) error {
		if dynamicClusterDistributionEnabled {
			applicationControllerName := env.StringFromEnv(common.EnvAppControllerName, common.DefaultApplicationControllerName)
			appControllerDeployment, err := deploymentInformer.Lister().Deployments(settingsMgr.GetNamespace()).Get(applicationControllerName)
			if err != nil {
				if !apierrors.IsNotFound(err) {
					return fmt.Errorf("error retrieving Application Controller Deployment: %w", err)
				}
				appControllerDeployment = nil
			}
			if appControllerDeployment != nil {
				if appControllerDeployment.Spec.Replicas != nil && int(*appControllerDeployment.Spec.Replicas) <= 0 {
					return fmt.Errorf("application controller deployment replicas is not set or is less than 0, replicas: %d", appControllerDeployment.Spec.Replicas)
				}
				shard := env.ParseNumFromEnv(common.EnvControllerShard, -1, -math.MaxInt32, math.MaxInt32)
				shard, err := sharding.GetOrUpdateShardFromConfigMap(kubeClientset.(*kubernetes.Clientset), settingsMgr, int(*appControllerDeployment.Spec.Replicas), shard)
				if err != nil {
					return fmt.Errorf("error while updating the heartbeat for to the Shard Mapping ConfigMap: %w", err)
				}

				// update the shard number in the clusterSharding, and resync all applications if the shard number is updated
				if ctrl.clusterSharding.UpdateShard(shard) {
					// update shard number in stateCache
					ctrl.stateCache.UpdateShard(shard)

					// resync all applications
					apps, err := ctrl.appLister.List(labels.Everything())
					if err != nil {
						return err
					}
					for _, app := range apps {
						if !ctrl.canProcessApp(app) {
							continue
						}
						key, err := cache.MetaNamespaceKeyFunc(app)
						if err == nil {
							ctrl.appRefreshQueue.AddRateLimited(key)
							ctrl.clusterSharding.AddApp(app)
						}
					}
				}
			}
		}
		return nil
	}

	metricsAddr := fmt.Sprintf("0.0.0.0:%d", metricsPort)

	ctrl.metricsServer, err = metrics.NewMetricsServer(metricsAddr, appLister, ctrl.canProcessApp, readinessHealthCheck, metricsApplicationLabels, metricsApplicationConditions, ctrl.db)
	if err != nil {
		return nil, err
	}
	if metricsCacheExpiration.Seconds() != 0 {
		err = ctrl.metricsServer.SetExpiration(metricsCacheExpiration)
		if err != nil {
			return nil, err
		}
	}
	stateCache := statecache.NewLiveStateCache(db, appInformer, ctrl.settingsMgr, ctrl.metricsServer, ctrl.handleObjectUpdated, clusterSharding, argo.NewResourceTracking())
	appStateManager := NewAppStateManager(db, applicationClientset, repoClientset, namespace, kubectl, ctrl.onKubectlRun, ctrl.settingsMgr, stateCache, ctrl.metricsServer, argoCache, ctrl.statusRefreshTimeout, argo.NewResourceTracking(), persistResourceHealth, repoErrorGracePeriod, serverSideDiff, ignoreNormalizerOpts)
	ctrl.appInformer = appInformer
	ctrl.appLister = appLister
	ctrl.projInformer = projInformer
	ctrl.deploymentInformer = deploymentInformer
	ctrl.appStateManager = appStateManager
	ctrl.stateCache = stateCache

	return &ctrl, nil
}

func (ctrl *ApplicationController) InvalidateProjectsCache(names ...string) {
	if len(names) > 0 {
		for _, name := range names {
			ctrl.projByNameCache.Delete(name)
		}
	} else if ctrl != nil {
		ctrl.projByNameCache.Range(func(key, _ any) bool {
			ctrl.projByNameCache.Delete(key)
			return true
		})
	}
}

func (ctrl *ApplicationController) GetMetricsServer() *metrics.MetricsServer {
	return ctrl.metricsServer
}

func (ctrl *ApplicationController) onKubectlRun(command string) (kube.CleanupFunc, error) {
	ctrl.metricsServer.IncKubectlExec(command)
	if ctrl.kubectlSemaphore != nil {
		if err := ctrl.kubectlSemaphore.Acquire(context.Background(), 1); err != nil {
			return nil, err
		}
		ctrl.metricsServer.IncKubectlExecPending(command)
	}
	return func() {
		if ctrl.kubectlSemaphore != nil {
			ctrl.kubectlSemaphore.Release(1)
			ctrl.metricsServer.DecKubectlExecPending(command)
		}
	}, nil
}

func isSelfReferencedApp(app *appv1.Application, ref corev1.ObjectReference) bool {
	gvk := ref.GroupVersionKind()
	return ref.UID == app.UID &&
		ref.Name == app.Name &&
		ref.Namespace == app.Namespace &&
		gvk.Group == application.Group &&
		gvk.Kind == application.ApplicationKind
}

func (ctrl *ApplicationController) newAppProjCache(name string) *appProjCache {
	return &appProjCache{name: name, ctrl: ctrl}
}

type appProjCache struct {
	name string
	ctrl *ApplicationController

	lock    sync.Mutex
	appProj *appv1.AppProject
}

// GetAppProject gets an AppProject from the cache. If the AppProject is not
// yet cached, retrieves the AppProject from the K8s control plane and stores
// in the cache.
func (projCache *appProjCache) GetAppProject(ctx context.Context) (*appv1.AppProject, error) {
	projCache.lock.Lock()
	defer projCache.lock.Unlock()
	if projCache.appProj != nil {
		return projCache.appProj, nil
	}
	proj, err := argo.GetAppProjectByName(ctx, projCache.name, applisters.NewAppProjectLister(projCache.ctrl.projInformer.GetIndexer()), projCache.ctrl.namespace, projCache.ctrl.settingsMgr, projCache.ctrl.db)
	if err != nil {
		return nil, err
	}
	projCache.appProj = proj
	return projCache.appProj, nil
}

// getAppProj gets the AppProject for the given Application app.
func (ctrl *ApplicationController) getAppProj(app *appv1.Application) (*appv1.AppProject, error) {
	projCache, _ := ctrl.projByNameCache.Load(app.Spec.GetProject())
	if projCache == nil {
		projCache = ctrl.newAppProjCache(app.Spec.GetProject())
		ctrl.projByNameCache.Store(app.Spec.GetProject(), projCache)
	}
	proj, err := projCache.(*appProjCache).GetAppProject(context.TODO())
	if err != nil {
		if apierrors.IsNotFound(err) {
			return nil, err
		}
		return nil, fmt.Errorf("could not retrieve AppProject '%s' from cache: %w", app.Spec.Project, err)
	}
	if !proj.IsAppNamespacePermitted(app, ctrl.namespace) {
		return nil, argo.ErrProjectNotPermitted(app.GetName(), app.GetNamespace(), proj.GetName())
	}
	return proj, nil
}

func (ctrl *ApplicationController) handleObjectUpdated(managedByApp map[string]bool, ref corev1.ObjectReference) {
	// if namespaced resource is not managed by any app it might be orphaned resource of some other apps
	if len(managedByApp) == 0 && ref.Namespace != "" {
		// retrieve applications which monitor orphaned resources in the same namespace and refresh them unless resource is denied in app project
		if objs, err := ctrl.appInformer.GetIndexer().ByIndex(orphanedIndex, ref.Namespace); err == nil {
			for i := range objs {
				app, ok := objs[i].(*appv1.Application)
				if !ok {
					continue
				}

				managedByApp[app.InstanceName(ctrl.namespace)] = true
			}
		}
	}
	for appName, isManagedResource := range managedByApp {
		// The appName is given as <namespace>_<name>, but the indexer needs it
		// format <namespace>/<name>
		appKey := ctrl.toAppKey(appName)
		obj, exists, err := ctrl.appInformer.GetIndexer().GetByKey(appKey)
		app, ok := obj.(*appv1.Application)
		if exists && err == nil && ok && isSelfReferencedApp(app, ref) {
			// Don't force refresh app if related resource is application itself. This prevents infinite reconciliation loop.
			continue
		}

		if !ctrl.canProcessApp(obj) {
			// Don't force refresh app if app belongs to a different controller shard or is outside the allowed namespaces.
			continue
		}

		logCtx := log.WithFields(applog.GetAppLogFields(app))
		// Enforce application's permission for the source namespace
		_, err = ctrl.getAppProj(app)
		if err != nil {
			logCtx.Errorf("Unable to determine project for app '%s': %v", app.QualifiedName(), err)
			continue
		}

		level := ComparisonWithNothing
		if isManagedResource {
			level = CompareWithRecent
		}

		namespace := ref.Namespace
		if ref.Namespace == "" {
			namespace = "(cluster-scoped)"
		}
		logCtx.WithFields(log.Fields{
			"comparison-level": level,
			"namespace":        namespace,
			"name":             ref.Name,
			"api-version":      ref.APIVersion,
			"kind":             ref.Kind,
			"server":           app.Spec.Destination.Server,
			"cluster-name":     app.Spec.Destination.Name,
		}).Debug("Requesting app refresh caused by object update")

		ctrl.requestAppRefresh(app.QualifiedName(), &level, nil)
	}
}

// setAppManagedResources will build a list of ResourceDiff based on the provided comparisonResult
// and persist app resources related data in the cache. Will return the persisted ApplicationTree.
func (ctrl *ApplicationController) setAppManagedResources(destCluster *appv1.Cluster, a *appv1.Application, comparisonResult *comparisonResult) (*appv1.ApplicationTree, error) {
	ts := stats.NewTimingStats()
	defer func() {
		logCtx := log.WithFields(applog.GetAppLogFields(a))
		for k, v := range ts.Timings() {
			logCtx = logCtx.WithField(k, v.Milliseconds())
		}
		logCtx = logCtx.WithField("time_ms", time.Since(ts.StartTime).Milliseconds())
		logCtx.Debug("Finished setting app managed resources")
	}()
	managedResources, err := ctrl.hideSecretData(destCluster, a, comparisonResult)
	ts.AddCheckpoint("hide_secret_data_ms")
	if err != nil {
		return nil, fmt.Errorf("error getting managed resources: %w", err)
	}
	tree, err := ctrl.getResourceTree(destCluster, a, managedResources)
	ts.AddCheckpoint("get_resource_tree_ms")
	if err != nil {
		return nil, fmt.Errorf("error getting resource tree: %w", err)
	}
	err = ctrl.cache.SetAppResourcesTree(a.InstanceName(ctrl.namespace), tree)
	ts.AddCheckpoint("set_app_resources_tree_ms")
	if err != nil {
		return nil, fmt.Errorf("error setting app resource tree: %w", err)
	}
	err = ctrl.cache.SetAppManagedResources(a.InstanceName(ctrl.namespace), managedResources)
	ts.AddCheckpoint("set_app_managed_resources_ms")
	if err != nil {
		return nil, fmt.Errorf("error setting app managed resources: %w", err)
	}
	return tree, nil
}

// returns true of given resources exist in the namespace by default and not managed by the user
func isKnownOrphanedResourceExclusion(key kube.ResourceKey, proj *appv1.AppProject) bool {
	if key.Namespace == "default" && key.Group == "" && key.Kind == kube.ServiceKind && key.Name == "kubernetes" {
		return true
	}
	if key.Group == "" && key.Kind == kube.ServiceAccountKind && key.Name == "default" {
		return true
	}
	if key.Group == "" && key.Kind == "ConfigMap" && key.Name == "kube-root-ca.crt" {
		return true
	}
	list := proj.Spec.OrphanedResources.Ignore
	for _, item := range list {
		if item.Kind == "" || glob.Match(item.Kind, key.Kind) {
			if glob.Match(item.Group, key.Group) {
				if item.Name == "" || glob.Match(item.Name, key.Name) {
					return true
				}
			}
		}
	}
	return false
}

func (ctrl *ApplicationController) getResourceTree(destCluster *appv1.Cluster, a *appv1.Application, managedResources []*appv1.ResourceDiff) (*appv1.ApplicationTree, error) {
	ts := stats.NewTimingStats()
	defer func() {
		logCtx := log.WithFields(applog.GetAppLogFields(a))
		for k, v := range ts.Timings() {
			logCtx = logCtx.WithField(k, v.Milliseconds())
		}
		logCtx = logCtx.WithField("time_ms", time.Since(ts.StartTime).Milliseconds())
		logCtx.Debug("Finished getting resource tree")
	}()
	nodes := make([]appv1.ResourceNode, 0)
	proj, err := ctrl.getAppProj(a)
	ts.AddCheckpoint("get_app_proj_ms")
	if err != nil {
		return nil, fmt.Errorf("failed to get project: %w", err)
	}

	orphanedNodesMap := make(map[kube.ResourceKey]appv1.ResourceNode)
	warnOrphaned := true
	if proj.Spec.OrphanedResources != nil {
		orphanedNodesMap, err = ctrl.stateCache.GetNamespaceTopLevelResources(destCluster, a.Spec.Destination.Namespace)
		if err != nil {
			return nil, fmt.Errorf("failed to get namespace top-level resources: %w", err)
		}
		warnOrphaned = proj.Spec.OrphanedResources.IsWarn()
	}
	ts.AddCheckpoint("get_orphaned_resources_ms")
	managedResourcesKeys := make([]kube.ResourceKey, 0)
	for i := range managedResources {
		managedResource := managedResources[i]
		delete(orphanedNodesMap, kube.NewResourceKey(managedResource.Group, managedResource.Kind, managedResource.Namespace, managedResource.Name))
		live := &unstructured.Unstructured{}
		err := json.Unmarshal([]byte(managedResource.LiveState), &live)
		if err != nil {
			return nil, fmt.Errorf("failed to unmarshal live state of managed resources: %w", err)
		}

		if live == nil {
			target := &unstructured.Unstructured{}
			err = json.Unmarshal([]byte(managedResource.TargetState), &target)
			if err != nil {
				return nil, fmt.Errorf("failed to unmarshal target state of managed resources: %w", err)
			}
			nodes = append(nodes, appv1.ResourceNode{
				ResourceRef: appv1.ResourceRef{
					Version:   target.GroupVersionKind().Version,
					Name:      managedResource.Name,
					Kind:      managedResource.Kind,
					Group:     managedResource.Group,
					Namespace: managedResource.Namespace,
				},
				Health: &appv1.HealthStatus{
					Status: health.HealthStatusMissing,
				},
			})
		} else {
			managedResourcesKeys = append(managedResourcesKeys, kube.GetResourceKey(live))
		}
	}
	err = ctrl.stateCache.IterateHierarchyV2(destCluster, managedResourcesKeys, func(child appv1.ResourceNode, _ string) bool {
		permitted, _ := proj.IsResourcePermitted(schema.GroupKind{Group: child.Group, Kind: child.Kind}, child.Namespace, destCluster, func(project string) ([]*appv1.Cluster, error) {
			clusters, err := ctrl.db.GetProjectClusters(context.TODO(), project)
			if err != nil {
				return nil, fmt.Errorf("failed to get project clusters: %w", err)
			}
			return clusters, nil
		})
		if !permitted {
			return false
		}
		nodes = append(nodes, child)
		return true
	})
	if err != nil {
		return nil, fmt.Errorf("failed to iterate resource hierarchy v2: %w", err)
	}
	ts.AddCheckpoint("process_managed_resources_ms")
	orphanedNodes := make([]appv1.ResourceNode, 0)
	orphanedNodesKeys := make([]kube.ResourceKey, 0)
	for k := range orphanedNodesMap {
		if k.Namespace != "" && proj.IsGroupKindPermitted(k.GroupKind(), true) && !isKnownOrphanedResourceExclusion(k, proj) {
			orphanedNodesKeys = append(orphanedNodesKeys, k)
		}
	}
	err = ctrl.stateCache.IterateHierarchyV2(destCluster, orphanedNodesKeys, func(child appv1.ResourceNode, appName string) bool {
		belongToAnotherApp := false
		if appName != "" {
			appKey := ctrl.toAppKey(appName)
			if _, exists, err := ctrl.appInformer.GetIndexer().GetByKey(appKey); exists && err == nil {
				belongToAnotherApp = true
			}
		}

		if belongToAnotherApp {
			return false
		}

		permitted, _ := proj.IsResourcePermitted(schema.GroupKind{Group: child.Group, Kind: child.Kind}, child.Namespace, destCluster, func(project string) ([]*appv1.Cluster, error) {
			return ctrl.db.GetProjectClusters(context.TODO(), project)
		})

		if !permitted {
			return false
		}
		orphanedNodes = append(orphanedNodes, child)
		return true
	})
	if err != nil {
		return nil, err
	}

	var conditions []appv1.ApplicationCondition
	if len(orphanedNodes) > 0 && warnOrphaned {
		conditions = []appv1.ApplicationCondition{{
			Type:    appv1.ApplicationConditionOrphanedResourceWarning,
			Message: fmt.Sprintf("Application has %d orphaned resources", len(orphanedNodes)),
		}}
	}
	ctrl.metricsServer.SetOrphanedResourcesMetric(a, len(orphanedNodes))
	a.Status.SetConditions(conditions, map[appv1.ApplicationConditionType]bool{appv1.ApplicationConditionOrphanedResourceWarning: true})
	sort.Slice(orphanedNodes, func(i, j int) bool {
		return orphanedNodes[i].ResourceRef.String() < orphanedNodes[j].ResourceRef.String()
	})
	ts.AddCheckpoint("process_orphaned_resources_ms")

	hosts, err := ctrl.getAppHosts(destCluster, a, nodes)
	if err != nil {
		return nil, fmt.Errorf("failed to get app hosts: %w", err)
	}
	ts.AddCheckpoint("get_app_hosts_ms")
	return &appv1.ApplicationTree{Nodes: nodes, OrphanedNodes: orphanedNodes, Hosts: hosts}, nil
}

func (ctrl *ApplicationController) getAppHosts(destCluster *appv1.Cluster, a *appv1.Application, appNodes []appv1.ResourceNode) ([]appv1.HostInfo, error) {
	ts := stats.NewTimingStats()
	defer func() {
		logCtx := log.WithFields(applog.GetAppLogFields(a))
		for k, v := range ts.Timings() {
			logCtx = logCtx.WithField(k, v.Milliseconds())
		}
		logCtx = logCtx.WithField("time_ms", time.Since(ts.StartTime).Milliseconds())
		logCtx.Debug("Finished getting app hosts")
	}()
	supportedResourceNames := map[corev1.ResourceName]bool{
		corev1.ResourceCPU:     true,
		corev1.ResourceStorage: true,
		corev1.ResourceMemory:  true,
	}
	appPods := map[kube.ResourceKey]bool{}
	for _, node := range appNodes {
		if node.Group == "" && node.Kind == kube.PodKind {
			appPods[kube.NewResourceKey(node.Group, node.Kind, node.Namespace, node.Name)] = true
		}
	}

	allNodesInfo := map[string]statecache.NodeInfo{}
	allPodsByNode := map[string][]statecache.PodInfo{}
	appPodsByNode := map[string][]statecache.PodInfo{}
	err := ctrl.stateCache.IterateResources(destCluster, func(res *clustercache.Resource, info *statecache.ResourceInfo) {
		key := res.ResourceKey()

		switch {
		case info.NodeInfo != nil && key.Group == "" && key.Kind == "Node":
			allNodesInfo[key.Name] = *info.NodeInfo
		case info.PodInfo != nil && key.Group == "" && key.Kind == kube.PodKind:
			if appPods[key] {
				appPodsByNode[info.PodInfo.NodeName] = append(appPodsByNode[info.PodInfo.NodeName], *info.PodInfo)
			} else {
				allPodsByNode[info.PodInfo.NodeName] = append(allPodsByNode[info.PodInfo.NodeName], *info.PodInfo)
			}
		}
	})
	ts.AddCheckpoint("iterate_resources_ms")
	if err != nil {
		return nil, err
	}

	var hosts []appv1.HostInfo
	for nodeName, appPods := range appPodsByNode {
		node, ok := allNodesInfo[nodeName]
		if !ok {
			continue
		}

		neighbors := allPodsByNode[nodeName]

		resources := map[corev1.ResourceName]appv1.HostResourceInfo{}
		for name, resource := range node.Capacity {
			info := resources[name]
			info.ResourceName = name
			info.Capacity += resource.MilliValue()
			resources[name] = info
		}

		for _, pod := range appPods {
			for name, resource := range pod.ResourceRequests {
				if !supportedResourceNames[name] {
					continue
				}

				info := resources[name]
				info.RequestedByApp += resource.MilliValue()
				resources[name] = info
			}
		}

		for _, pod := range neighbors {
			for name, resource := range pod.ResourceRequests {
				if !supportedResourceNames[name] || pod.Phase == corev1.PodSucceeded || pod.Phase == corev1.PodFailed {
					continue
				}
				info := resources[name]
				info.RequestedByNeighbors += resource.MilliValue()
				resources[name] = info
			}
		}

		var resourcesInfo []appv1.HostResourceInfo
		for _, info := range resources {
			if supportedResourceNames[info.ResourceName] && info.Capacity > 0 {
				resourcesInfo = append(resourcesInfo, info)
			}
		}
		sort.Slice(resourcesInfo, func(i, j int) bool {
			return resourcesInfo[i].ResourceName < resourcesInfo[j].ResourceName
		})

		allowedNodeLabels := ctrl.settingsMgr.GetAllowedNodeLabels()
		nodeLabels := make(map[string]string)
		for _, label := range allowedNodeLabels {
			if val, ok := node.Labels[label]; ok {
				nodeLabels[label] = val
			}
		}

		hosts = append(hosts, appv1.HostInfo{Name: nodeName, SystemInfo: node.SystemInfo, ResourcesInfo: resourcesInfo, Labels: nodeLabels})
	}
	ts.AddCheckpoint("process_app_pods_by_node_ms")
	return hosts, nil
}

func (ctrl *ApplicationController) hideSecretData(destCluster *appv1.Cluster, app *appv1.Application, comparisonResult *comparisonResult) ([]*appv1.ResourceDiff, error) {
	items := make([]*appv1.ResourceDiff, len(comparisonResult.managedResources))
	for i := range comparisonResult.managedResources {
		res := comparisonResult.managedResources[i]
		item := appv1.ResourceDiff{
			Namespace:       res.Namespace,
			Name:            res.Name,
			Group:           res.Group,
			Kind:            res.Kind,
			Hook:            res.Hook,
			ResourceVersion: res.ResourceVersion,
		}

		target := res.Target
		live := res.Live
		resDiff := res.Diff
		if res.Kind == kube.SecretKind && res.Group == "" {
			var err error
			target, live, err = diff.HideSecretData(res.Target, res.Live, ctrl.settingsMgr.GetSensitiveAnnotations())
			if err != nil {
				return nil, fmt.Errorf("error hiding secret data: %w", err)
			}
			compareOptions, err := ctrl.settingsMgr.GetResourceCompareOptions()
			if err != nil {
				return nil, fmt.Errorf("error getting resource compare options: %w", err)
			}
			resourceOverrides, err := ctrl.settingsMgr.GetResourceOverrides()
			if err != nil {
				return nil, fmt.Errorf("error getting resource overrides: %w", err)
			}
			appLabelKey, err := ctrl.settingsMgr.GetAppInstanceLabelKey()
			if err != nil {
				return nil, fmt.Errorf("error getting app instance label key: %w", err)
			}
			trackingMethod, err := ctrl.settingsMgr.GetTrackingMethod()
			if err != nil {
				return nil, fmt.Errorf("error getting tracking method: %w", err)
			}

			clusterCache, err := ctrl.stateCache.GetClusterCache(destCluster)
			if err != nil {
				return nil, fmt.Errorf("error getting cluster cache: %w", err)
			}
			diffConfig, err := argodiff.NewDiffConfigBuilder().
				WithDiffSettings(app.Spec.IgnoreDifferences, resourceOverrides, compareOptions.IgnoreAggregatedRoles, ctrl.ignoreNormalizerOpts).
				WithTracking(appLabelKey, trackingMethod).
				WithNoCache().
				WithLogger(logutils.NewLogrusLogger(logutils.NewWithCurrentConfig())).
				WithGVKParser(clusterCache.GetGVKParser()).
				Build()
			if err != nil {
				return nil, fmt.Errorf("appcontroller error building diff config: %w", err)
			}

			diffResult, err := argodiff.StateDiff(live, target, diffConfig)
			if err != nil {
				return nil, fmt.Errorf("error applying diff: %w", err)
			}
			resDiff = diffResult
		}

		if live != nil {
			data, err := json.Marshal(live)
			if err != nil {
				return nil, fmt.Errorf("error marshaling live json: %w", err)
			}
			item.LiveState = string(data)
		} else {
			item.LiveState = "null"
		}

		if target != nil {
			data, err := json.Marshal(target)
			if err != nil {
				return nil, fmt.Errorf("error marshaling target json: %w", err)
			}
			item.TargetState = string(data)
		} else {
			item.TargetState = "null"
		}
		item.PredictedLiveState = string(resDiff.PredictedLive)
		item.NormalizedLiveState = string(resDiff.NormalizedLive)
		item.Modified = resDiff.Modified

		items[i] = &item
	}
	return items, nil
}

// Run starts the Application CRD controller.
func (ctrl *ApplicationController) Run(ctx context.Context, statusProcessors int, operationProcessors int) {
	defer runtime.HandleCrash()
	defer ctrl.appRefreshQueue.ShutDown()
	defer ctrl.appComparisonTypeRefreshQueue.ShutDown()
	defer ctrl.appOperationQueue.ShutDown()
	defer ctrl.projectRefreshQueue.ShutDown()
	defer ctrl.appHydrateQueue.ShutDown()
	defer ctrl.hydrationQueue.ShutDown()

	ctrl.RegisterClusterSecretUpdater(ctx)
	ctrl.metricsServer.RegisterClustersInfoSource(ctx, ctrl.stateCache, ctrl.db, ctrl.metricsClusterLabels)

	if ctrl.dynamicClusterDistributionEnabled {
		// only start deployment informer if dynamic distribution is enabled
		go ctrl.deploymentInformer.Informer().Run(ctx.Done())
	}

	clusters, err := ctrl.db.ListClusters(ctx)
	if err != nil {
		log.Warnf("Cannot init sharding. Error while querying clusters list from database: %v", err)
	} else {
		appItems, err := ctrl.getAppList(metav1.ListOptions{})

		if err != nil {
			log.Warnf("Cannot init sharding. Error while querying application list from database: %v", err)
		} else {
			ctrl.clusterSharding.Init(clusters, appItems)
		}
	}

	go ctrl.appInformer.Run(ctx.Done())
	go ctrl.projInformer.Run(ctx.Done())

	errors.CheckError(ctrl.stateCache.Init())

	if !cache.WaitForCacheSync(ctx.Done(), ctrl.appInformer.HasSynced, ctrl.projInformer.HasSynced) {
		log.Error("Timed out waiting for caches to sync")
		return
	}

	go func() { errors.CheckError(ctrl.stateCache.Run(ctx)) }()
	go func() { errors.CheckError(ctrl.metricsServer.ListenAndServe()) }()

	for i := 0; i < statusProcessors; i++ {
		go wait.Until(func() {
			for ctrl.processAppRefreshQueueItem() {
			}
		}, time.Second, ctx.Done())
	}

	for i := 0; i < operationProcessors; i++ {
		go wait.Until(func() {
			for ctrl.processAppOperationQueueItem() {
			}
		}, time.Second, ctx.Done())
	}

	go wait.Until(func() {
		for ctrl.processAppComparisonTypeQueueItem() {
		}
	}, time.Second, ctx.Done())

	go wait.Until(func() {
		for ctrl.processProjectQueueItem() {
		}
	}, time.Second, ctx.Done())

	if ctrl.hydrator != nil {
		go wait.Until(func() {
			for ctrl.processAppHydrateQueueItem() {
			}
		}, time.Second, ctx.Done())

		go wait.Until(func() {
			for ctrl.processHydrationQueueItem() {
			}
		}, time.Second, ctx.Done())
	}

	<-ctx.Done()
}

// requestAppRefresh adds a request for given app to the refresh queue. appName
// needs to be the qualified name of the application, i.e. <namespace>/<name>.
func (ctrl *ApplicationController) requestAppRefresh(appName string, compareWith *CompareWith, after *time.Duration) {
	key := ctrl.toAppKey(appName)

	if compareWith != nil && after != nil {
		ctrl.appComparisonTypeRefreshQueue.AddAfter(fmt.Sprintf("%s/%d", key, *compareWith), *after)
	} else {
		if compareWith != nil {
			ctrl.refreshRequestedAppsMutex.Lock()
			ctrl.refreshRequestedApps[key] = compareWith.Max(ctrl.refreshRequestedApps[key])
			ctrl.refreshRequestedAppsMutex.Unlock()
		}
		if after != nil {
			ctrl.appRefreshQueue.AddAfter(key, *after)
		} else {
			ctrl.appRefreshQueue.AddRateLimited(key)
		}
	}
}

func (ctrl *ApplicationController) isRefreshRequested(appName string) (bool, CompareWith) {
	ctrl.refreshRequestedAppsMutex.Lock()
	defer ctrl.refreshRequestedAppsMutex.Unlock()
	level, ok := ctrl.refreshRequestedApps[appName]
	if ok {
		delete(ctrl.refreshRequestedApps, appName)
	}
	return ok, level
}

func (ctrl *ApplicationController) processAppOperationQueueItem() (processNext bool) {
	appKey, shutdown := ctrl.appOperationQueue.Get()
	if shutdown {
		processNext = false
		return
	}
	processNext = true
	defer func() {
		if r := recover(); r != nil {
			log.Errorf("Recovered from panic: %+v\n%s", r, debug.Stack())
		}
		ctrl.appOperationQueue.Done(appKey)
	}()

	obj, exists, err := ctrl.appInformer.GetIndexer().GetByKey(appKey)
	if err != nil {
		log.Errorf("Failed to get application '%s' from informer index: %+v", appKey, err)
		return
	}
	if !exists {
		// This happens after app was deleted, but the work queue still had an entry for it.
		return
	}
	origApp, ok := obj.(*appv1.Application)
	if !ok {
		log.Warnf("Key '%s' in index is not an application", appKey)
		return
	}
	app := origApp.DeepCopy()
	logCtx := log.WithFields(applog.GetAppLogFields(app))
	ts := stats.NewTimingStats()
	defer func() {
		for k, v := range ts.Timings() {
			logCtx = logCtx.WithField(k, v.Milliseconds())
		}
		logCtx = logCtx.WithField("time_ms", time.Since(ts.StartTime).Milliseconds())
		logCtx.Debug("Finished processing app operation queue item")
	}()

	if app.Operation != nil {
		// If we get here, we are about to process an operation, but we cannot rely on informer since it might have stale data.
		// So always retrieve the latest version to ensure it is not stale to avoid unnecessary syncing.
		// We cannot rely on informer since applications might be updated by both application controller and api server.
		freshApp, err := ctrl.applicationClientset.ArgoprojV1alpha1().Applications(app.ObjectMeta.Namespace).Get(context.Background(), app.Name, metav1.GetOptions{})
		if err != nil {
			logCtx.Errorf("Failed to retrieve latest application state: %v", err)
			return
		}
		app = freshApp
	}
	ts.AddCheckpoint("get_fresh_app_ms")

	if app.Operation != nil {
		ctrl.processRequestedAppOperation(app)
		ts.AddCheckpoint("process_requested_app_operation_ms")
	} else if app.DeletionTimestamp != nil {
		if err = ctrl.finalizeApplicationDeletion(app, func(project string) ([]*appv1.Cluster, error) {
			return ctrl.db.GetProjectClusters(context.Background(), project)
		}); err != nil {
			ctrl.setAppCondition(app, appv1.ApplicationCondition{
				Type:    appv1.ApplicationConditionDeletionError,
				Message: err.Error(),
			})
			message := fmt.Sprintf("Unable to delete application resources: %v", err.Error())
			ctrl.logAppEvent(context.TODO(), app, argo.EventInfo{Reason: argo.EventReasonStatusRefreshed, Type: corev1.EventTypeWarning}, message)
		}
		ts.AddCheckpoint("finalize_application_deletion_ms")
	}
	return
}

func (ctrl *ApplicationController) processAppComparisonTypeQueueItem() (processNext bool) {
	key, shutdown := ctrl.appComparisonTypeRefreshQueue.Get()
	processNext = true

	defer func() {
		if r := recover(); r != nil {
			log.Errorf("Recovered from panic: %+v\n%s", r, debug.Stack())
		}
		ctrl.appComparisonTypeRefreshQueue.Done(key)
	}()
	if shutdown {
		processNext = false
		return
	}

	if parts := strings.Split(key, "/"); len(parts) != 3 {
		log.Warnf("Unexpected key format in appComparisonTypeRefreshTypeQueue. Key should consists of namespace/name/comparisonType but got: %s", key)
	} else {
		compareWith, err := strconv.Atoi(parts[2])
		if err != nil {
			log.Warnf("Unable to parse comparison type: %v", err)
			return
		}
		ctrl.requestAppRefresh(ctrl.toAppQualifiedName(parts[1], parts[0]), CompareWith(compareWith).Pointer(), nil)
	}
	return
}

func (ctrl *ApplicationController) processProjectQueueItem() (processNext bool) {
	key, shutdown := ctrl.projectRefreshQueue.Get()
	processNext = true

	defer func() {
		if r := recover(); r != nil {
			log.Errorf("Recovered from panic: %+v\n%s", r, debug.Stack())
		}
		ctrl.projectRefreshQueue.Done(key)
	}()
	if shutdown {
		processNext = false
		return
	}
	obj, exists, err := ctrl.projInformer.GetIndexer().GetByKey(key)
	if err != nil {
		log.Errorf("Failed to get project '%s' from informer index: %+v", key, err)
		return
	}
	if !exists {
		// This happens after appproj was deleted, but the work queue still had an entry for it.
		return
	}
	origProj, ok := obj.(*appv1.AppProject)
	if !ok {
		log.Warnf("Key '%s' in index is not an appproject", key)
		return
	}

	if origProj.DeletionTimestamp != nil && origProj.HasFinalizer() {
		if err := ctrl.finalizeProjectDeletion(origProj.DeepCopy()); err != nil {
			log.Warnf("Failed to finalize project deletion: %v", err)
		}
	}
	return
}

func (ctrl *ApplicationController) finalizeProjectDeletion(proj *appv1.AppProject) error {
	apps, err := ctrl.appLister.Applications(ctrl.namespace).List(labels.Everything())
	if err != nil {
		return fmt.Errorf("error listing applications: %w", err)
	}
	appsCount := 0
	for i := range apps {
		if apps[i].Spec.GetProject() == proj.Name {
			appsCount++
		}
	}
	if appsCount == 0 {
		return ctrl.removeProjectFinalizer(proj)
	}
	log.Infof("Cannot remove project '%s' finalizer as is referenced by %d applications", proj.Name, appsCount)
	return nil
}

func (ctrl *ApplicationController) removeProjectFinalizer(proj *appv1.AppProject) error {
	proj.RemoveFinalizer()
	var patch []byte
	patch, _ = json.Marshal(map[string]any{
		"metadata": map[string]any{
			"finalizers": proj.Finalizers,
		},
	})
	_, err := ctrl.applicationClientset.ArgoprojV1alpha1().AppProjects(ctrl.namespace).Patch(context.Background(), proj.Name, types.MergePatchType, patch, metav1.PatchOptions{})
	return err
}

// shouldBeDeleted returns whether a given resource obj should be deleted on cascade delete of application app
func (ctrl *ApplicationController) shouldBeDeleted(app *appv1.Application, obj *unstructured.Unstructured) bool {
	return !kube.IsCRD(obj) && !isSelfReferencedApp(app, kube.GetObjectRef(obj)) &&
		!resourceutil.HasAnnotationOption(obj, synccommon.AnnotationSyncOptions, synccommon.SyncOptionDisableDeletion) &&
		!resourceutil.HasAnnotationOption(obj, helm.ResourcePolicyAnnotation, helm.ResourcePolicyKeep)
}

func (ctrl *ApplicationController) getPermittedAppLiveObjects(destCluster *appv1.Cluster, app *appv1.Application, proj *appv1.AppProject, projectClusters func(project string) ([]*appv1.Cluster, error)) (map[kube.ResourceKey]*unstructured.Unstructured, error) {
	objsMap, err := ctrl.stateCache.GetManagedLiveObjs(destCluster, app, []*unstructured.Unstructured{})
	if err != nil {
		return nil, err
	}
	// Don't delete live resources which are not permitted in the app project
	for k, v := range objsMap {
		permitted, err := proj.IsLiveResourcePermitted(v, destCluster, projectClusters)
		if err != nil {
			return nil, err
		}

		if !permitted {
			delete(objsMap, k)
		}
	}
	return objsMap, nil
}

func (ctrl *ApplicationController) finalizeApplicationDeletion(app *appv1.Application, projectClusters func(project string) ([]*appv1.Cluster, error)) error {
	logCtx := log.WithFields(applog.GetAppLogFields(app))
	// Get refreshed application info, since informer app copy might be stale
	app, err := ctrl.applicationClientset.ArgoprojV1alpha1().Applications(app.Namespace).Get(context.Background(), app.Name, metav1.GetOptions{})
	if err != nil {
		if !apierrors.IsNotFound(err) {
			logCtx.Errorf("Unable to get refreshed application info prior deleting resources: %v", err)
		}
		return nil
	}
	proj, err := ctrl.getAppProj(app)
	if err != nil {
		return err
	}
	destCluster, err := argo.GetDestinationCluster(context.Background(), app.Spec.Destination, ctrl.db)
	if err != nil {
		logCtx.Warnf("Unable to get destination cluster: %v", err)
		app.UnSetCascadedDeletion()
		app.UnSetPostDeleteFinalizerAll()
		if err := ctrl.updateFinalizers(app); err != nil {
			return err
		}
		logCtx.Infof("Resource entries removed from undefined cluster")
		return nil
	}
	clusterRESTConfig, err := destCluster.RESTConfig()
	if err != nil {
		return err
	}
	config := metrics.AddMetricsTransportWrapper(ctrl.metricsServer, app, clusterRESTConfig)

	if app.CascadedDeletion() {
		deletionApproved := app.IsDeletionConfirmed(app.DeletionTimestamp.Time)

		logCtx.Infof("Deleting resources")
		// ApplicationDestination points to a valid cluster, so we may clean up the live objects
		objs := make([]*unstructured.Unstructured, 0)
		objsMap, err := ctrl.getPermittedAppLiveObjects(destCluster, app, proj, projectClusters)
		if err != nil {
			return err
		}

		for k := range objsMap {
			// Wait for objects pending deletion to complete before proceeding with next sync wave
			if objsMap[k].GetDeletionTimestamp() != nil {
				logCtx.Infof("%d objects remaining for deletion", len(objsMap))
				return nil
			}

			if ctrl.shouldBeDeleted(app, objsMap[k]) {
				objs = append(objs, objsMap[k])
				if res, ok := app.Status.FindResource(k); ok && res.RequiresDeletionConfirmation && !deletionApproved {
					logCtx.Infof("Resource %v requires manual confirmation to delete", k)
					return nil
				}
			}
		}

		filteredObjs := FilterObjectsForDeletion(objs)

		propagationPolicy := metav1.DeletePropagationForeground
		if app.GetPropagationPolicy() == appv1.BackgroundPropagationPolicyFinalizer {
			propagationPolicy = metav1.DeletePropagationBackground
		}
		logCtx.Infof("Deleting application's resources with %s propagation policy", propagationPolicy)

		err = kube.RunAllAsync(len(filteredObjs), func(i int) error {
			obj := filteredObjs[i]
			return ctrl.kubectl.DeleteResource(context.Background(), config, obj.GroupVersionKind(), obj.GetName(), obj.GetNamespace(), metav1.DeleteOptions{PropagationPolicy: &propagationPolicy})
		})
		if err != nil {
			return err
		}

		objsMap, err = ctrl.getPermittedAppLiveObjects(destCluster, app, proj, projectClusters)
		if err != nil {
			return err
		}

		for k, obj := range objsMap {
			if !ctrl.shouldBeDeleted(app, obj) {
				delete(objsMap, k)
			}
		}
		if len(objsMap) > 0 {
			logCtx.Infof("%d objects remaining for deletion", len(objsMap))
			return nil
		}
		logCtx.Infof("Successfully deleted %d resources", len(objs))
		app.UnSetCascadedDeletion()
		return ctrl.updateFinalizers(app)
	}

	if app.HasPostDeleteFinalizer() {
		objsMap, err := ctrl.getPermittedAppLiveObjects(destCluster, app, proj, projectClusters)
		if err != nil {
			return err
		}

		done, err := ctrl.executePostDeleteHooks(app, proj, objsMap, config, logCtx)
		if err != nil {
			return err
		}
		if !done {
			return nil
		}
		app.UnSetPostDeleteFinalizer()
		return ctrl.updateFinalizers(app)
	}

	if app.HasPostDeleteFinalizer("cleanup") {
		objsMap, err := ctrl.getPermittedAppLiveObjects(destCluster, app, proj, projectClusters)
		if err != nil {
			return err
		}

		done, err := ctrl.cleanupPostDeleteHooks(objsMap, config, logCtx)
		if err != nil {
			return err
		}
		if !done {
			return nil
		}
		app.UnSetPostDeleteFinalizer("cleanup")
		return ctrl.updateFinalizers(app)
	}

	if !app.CascadedDeletion() && !app.HasPostDeleteFinalizer() {
		if err := ctrl.cache.SetAppManagedResources(app.Name, nil); err != nil {
			return err
		}

		if err := ctrl.cache.SetAppResourcesTree(app.Name, nil); err != nil {
			return err
		}
		ctrl.projectRefreshQueue.Add(fmt.Sprintf("%s/%s", ctrl.namespace, app.Spec.GetProject()))
	}

	return nil
}

func (ctrl *ApplicationController) updateFinalizers(app *appv1.Application) error {
	_, err := ctrl.getAppProj(app)
	if err != nil {
		return fmt.Errorf("error getting project: %w", err)
	}

	var patch []byte
	patch, _ = json.Marshal(map[string]any{
		"metadata": map[string]any{
			"finalizers": app.Finalizers,
		},
	})

	_, err = ctrl.applicationClientset.ArgoprojV1alpha1().Applications(app.Namespace).Patch(context.Background(), app.Name, types.MergePatchType, patch, metav1.PatchOptions{})
	return err
}

func (ctrl *ApplicationController) setAppCondition(app *appv1.Application, condition appv1.ApplicationCondition) {
	logCtx := log.WithFields(applog.GetAppLogFields(app))
	// do nothing if app already has same condition
	for _, c := range app.Status.Conditions {
		if c.Message == condition.Message && c.Type == condition.Type {
			return
		}
	}

	app.Status.SetConditions([]appv1.ApplicationCondition{condition}, map[appv1.ApplicationConditionType]bool{condition.Type: true})

	var patch []byte
	patch, err := json.Marshal(map[string]any{
		"status": map[string]any{
			"conditions": app.Status.Conditions,
		},
	})
	if err == nil {
		_, err = ctrl.applicationClientset.ArgoprojV1alpha1().Applications(app.Namespace).Patch(context.Background(), app.Name, types.MergePatchType, patch, metav1.PatchOptions{})
	}
	if err != nil {
		logCtx.Errorf("Unable to set application condition: %v", err)
	}
}

func (ctrl *ApplicationController) processRequestedAppOperation(app *appv1.Application) {
	logCtx := log.WithFields(applog.GetAppLogFields(app))
	var state *appv1.OperationState
	// Recover from any unexpected panics and automatically set the status to be failed
	defer func() {
		if r := recover(); r != nil {
			logCtx.Errorf("Recovered from panic: %+v\n%s", r, debug.Stack())
			state.Phase = synccommon.OperationError
			if rerr, ok := r.(error); ok {
				state.Message = rerr.Error()
			} else {
				state.Message = fmt.Sprintf("%v", r)
			}
			ctrl.setOperationState(app, state)
		}
	}()
	ts := stats.NewTimingStats()
	defer func() {
		for k, v := range ts.Timings() {
			logCtx = logCtx.WithField(k, v.Milliseconds())
		}
		logCtx = logCtx.WithField("time_ms", time.Since(ts.StartTime).Milliseconds())
		logCtx.Debug("Finished processing requested app operation")
	}()
	terminatingCause := ""
	if isOperationInProgress(app) {
		state = app.Status.OperationState.DeepCopy()
		switch {
		case state.Phase == synccommon.OperationTerminating:
			logCtx.Infof("Resuming in-progress operation. phase: %s, message: %s", state.Phase, state.Message)
		case ctrl.syncTimeout != time.Duration(0) && time.Now().After(state.StartedAt.Add(ctrl.syncTimeout)):
			state.Phase = synccommon.OperationTerminating
			state.Message = "operation is terminating due to timeout"
			terminatingCause = "controller sync timeout"
			ctrl.setOperationState(app, state)
			logCtx.Infof("Terminating in-progress operation due to timeout. Started at: %v, timeout: %v", state.StartedAt, ctrl.syncTimeout)
		case state.Phase == synccommon.OperationRunning && state.FinishedAt != nil:
			// Failed operation with retry strategy might be in-progress and has completion time
			retryAt, err := app.Status.OperationState.Operation.Retry.NextRetryAt(state.FinishedAt.Time, state.RetryCount)
			if err != nil {
				state.Phase = synccommon.OperationError
				state.Message = err.Error()
				ctrl.setOperationState(app, state)
				return
			}
			retryAfter := time.Until(retryAt)

			if retryAfter > 0 {
				logCtx.Infof("Skipping retrying in-progress operation. Attempting again at: %s", retryAt.Format(time.RFC3339))
				ctrl.requestAppRefresh(app.QualifiedName(), CompareWithLatest.Pointer(), &retryAfter)
				return
			}

<<<<<<< HEAD
			// Remove the desired revisions if the sync failed and we are retrying. The latest revision from the source will be used.
			extraMsg := ""
			if state.Operation.Retry.Refresh {
				extraMsg += " with latest revisions"
				state.Operation.Sync.Revision = ""
				state.Operation.Sync.Revisions = nil
=======
			if state.Operation.Retry.Refresh {
				if app.Operation != nil && app.Operation.InitiatedBy.Automated {
					logCtx.Infof("Refreshing the retry")
					state.Operation.Sync.Revision = ""
					state.Operation.Sync.Revisions = nil
				} else {
					logCtx.Infof("Not refreshing the retry during manual sync")
				}
>>>>>>> 83176926
			}

			// Get rid of sync results and null out previous operation completion time
			// This will start the retry attempt
			state.Message = fmt.Sprintf("Retrying operation%s. Attempt #%d", extraMsg, state.RetryCount)
			state.FinishedAt = nil
			state.SyncResult = nil
			ctrl.setOperationState(app, state)
			logCtx.Infof("Retrying operation%s. Attempt #%d", extraMsg, state.RetryCount)
		default:
			logCtx.Infof("Resuming in-progress operation. phase: %s, message: %s", state.Phase, state.Message)
		}
	} else {
		state = NewOperationState(*app.Operation)
		ctrl.setOperationState(app, state)
		if ctrl.syncTimeout != time.Duration(0) {
			// Schedule a check during which the timeout would be checked.
			ctrl.appOperationQueue.AddAfter(ctrl.toAppKey(app.QualifiedName()), ctrl.syncTimeout)
		}
		logCtx.Infof("Initialized new operation: %v", *app.Operation)
	}
	ts.AddCheckpoint("initial_operation_stage_ms")

	terminating := state.Phase == synccommon.OperationTerminating
	project, err := ctrl.getAppProj(app)
	if err == nil {
		// Start or resume the sync
		ctrl.appStateManager.SyncAppState(app, project, state)
	} else {
		state.Phase = synccommon.OperationError
		state.Message = fmt.Sprintf("Failed to load application project: %v", err)
	}
	ts.AddCheckpoint("sync_app_state_ms")

	switch state.Phase {
	case synccommon.OperationRunning:
		// It's possible for an app to be terminated while we were operating on it. We do not want
		// to clobber the Terminated state with Running. Get the latest app state to check for this.
		freshApp, err := ctrl.applicationClientset.ArgoprojV1alpha1().Applications(app.Namespace).Get(context.Background(), app.Name, metav1.GetOptions{})
		if err == nil {
			if freshApp.Status.OperationState != nil && freshApp.Status.OperationState.Phase == synccommon.OperationTerminating {
				state.Phase = synccommon.OperationTerminating
				state.Message = "operation is terminating"
				// after this, we will get requeued to the workqueue, but next time the
				// SyncAppState will operate in a Terminating phase, allowing the worker to perform
				// cleanup (e.g. delete jobs, workflows, etc...)
			}
		}
	case synccommon.OperationFailed, synccommon.OperationError:
		if !terminating && (state.RetryCount < state.Operation.Retry.Limit || state.Operation.Retry.Limit < 0) {
			now := metav1.Now()
			if retryAt, err := state.Operation.Retry.NextRetryAt(now.Time, state.RetryCount); err != nil {
				state.Phase = synccommon.OperationError
				state.Message = fmt.Sprintf("%s (failed to retry: %v)", state.Message, err)
			} else {
				// Set FinishedAt explicitly on a Running phase. This is a unique condition that will allow this
				// function to perform a retry the next time the operation is processed.
				state.Phase = synccommon.OperationRunning
				state.FinishedAt = &now
				state.RetryCount++
				state.Message = fmt.Sprintf("%s. Retrying attempt #%d at %s.", state.Message, state.RetryCount, retryAt.Format(time.Kitchen))
			}
		} else {
			if terminating && terminatingCause != "" {
				state.Message = fmt.Sprintf("%s, triggered by %s", state.Message, terminatingCause)
			}
			if state.RetryCount > 0 {
				state.Message = fmt.Sprintf("%s (retried %d times).", state.Message, state.RetryCount)
			}
		}
	}

	ctrl.setOperationState(app, state)
	ts.AddCheckpoint("final_set_operation_state")
	if state.Phase.Completed() && (app.Operation.Sync != nil && !app.Operation.Sync.DryRun) {
		// if we just completed an operation, force a refresh so that UI will report up-to-date
		// sync/health information
		if _, err := cache.MetaNamespaceKeyFunc(app); err == nil {
			// force app refresh with using CompareWithLatest comparison type and trigger app reconciliation loop
			ctrl.requestAppRefresh(app.QualifiedName(), CompareWithLatestForceResolve.Pointer(), nil)
		} else {
			logCtx.Warnf("Fails to requeue application: %v", err)
		}
	}
	ts.AddCheckpoint("request_app_refresh_ms")
}

func (ctrl *ApplicationController) setOperationState(app *appv1.Application, state *appv1.OperationState) {
	logCtx := log.WithFields(applog.GetAppLogFields(app))
	if state.Phase == "" {
		// expose any bugs where we neglect to set phase
		panic("no phase was set")
	}
	if state.Phase.Completed() {
		now := metav1.Now()
		state.FinishedAt = &now
	}
	patch := map[string]any{
		"status": map[string]any{
			"operationState": state,
		},
	}
	if state.Phase.Completed() {
		// If operation is completed, clear the operation field to indicate no operation is
		// in progress.
		patch["operation"] = nil
	}
	if reflect.DeepEqual(app.Status.OperationState, state) {
		logCtx.Infof("No operation updates necessary to '%s'. Skipping patch", app.QualifiedName())
		return
	}
	patchJSON, err := json.Marshal(patch)
	if err != nil {
		logCtx.Errorf("error marshaling json: %v", err)
		return
	}
	if app.Status.OperationState != nil && app.Status.OperationState.FinishedAt != nil && state.FinishedAt == nil {
		patchJSON, err = jsonpatch.MergeMergePatches(patchJSON, []byte(`{"status": {"operationState": {"finishedAt": null}}}`))
		if err != nil {
			logCtx.Errorf("error merging operation state patch: %v", err)
			return
		}
	}

	kube.RetryUntilSucceed(context.Background(), updateOperationStateTimeout, "Update application operation state", logutils.NewLogrusLogger(logutils.NewWithCurrentConfig()), func() error {
		_, err := ctrl.PatchAppWithWriteBack(context.Background(), app.Name, app.Namespace, types.MergePatchType, patchJSON, metav1.PatchOptions{})
		if err != nil {
			// Stop retrying updating deleted application
			if apierrors.IsNotFound(err) {
				return nil
			}
			// kube.RetryUntilSucceed logs failed attempts at "debug" level, but we want to know if this fails. Log a
			// warning.
			logCtx.Warnf("error patching application with operation state: %v", err)
			return fmt.Errorf("error patching application with operation state: %w", err)
		}
		return nil
	})

	logCtx.Infof("updated '%s' operation (phase: %s)", app.QualifiedName(), state.Phase)
	if state.Phase.Completed() {
		eventInfo := argo.EventInfo{Reason: argo.EventReasonOperationCompleted}
		var messages []string
		if state.Operation.Sync != nil && len(state.Operation.Sync.Resources) > 0 {
			messages = []string{"Partial sync operation"}
		} else {
			messages = []string{"Sync operation"}
		}
		if state.SyncResult != nil {
			messages = append(messages, "to", state.SyncResult.Revision)
		}
		if state.Phase.Successful() {
			eventInfo.Type = corev1.EventTypeNormal
			messages = append(messages, "succeeded")
		} else {
			eventInfo.Type = corev1.EventTypeWarning
			messages = append(messages, "failed:", state.Message)
		}
		ctrl.logAppEvent(context.TODO(), app, eventInfo, strings.Join(messages, " "))

		destCluster, err := argo.GetDestinationCluster(context.Background(), app.Spec.Destination, ctrl.db)
		if err != nil {
			logCtx.Warnf("Unable to get destination cluster, setting dest_server label to empty string in sync metric: %v", err)
		}
		destServer := ""
		if destCluster != nil {
			destServer = destCluster.Server
		}
		ctrl.metricsServer.IncSync(app, destServer, state)
		ctrl.metricsServer.IncAppSyncDuration(app, destServer, state)
	}
}

// writeBackToInformer writes a just recently updated App back into the informer cache.
// This prevents the situation where the controller operates on a stale app and repeats work
func (ctrl *ApplicationController) writeBackToInformer(app *appv1.Application) {
	logCtx := log.WithFields(applog.GetAppLogFields(app)).WithField("informer-writeBack", true)
	err := ctrl.appInformer.GetStore().Update(app)
	if err != nil {
		logCtx.Errorf("failed to update informer store: %v", err)
		return
	}
}

// PatchAppWithWriteBack patches an application and writes it back to the informer cache
func (ctrl *ApplicationController) PatchAppWithWriteBack(ctx context.Context, name, ns string, pt types.PatchType, data []byte, opts metav1.PatchOptions, subresources ...string) (result *appv1.Application, err error) {
	patchedApp, err := ctrl.applicationClientset.ArgoprojV1alpha1().Applications(ns).Patch(ctx, name, pt, data, opts, subresources...)
	if err != nil {
		return patchedApp, err
	}
	ctrl.writeBackToInformer(patchedApp)
	return patchedApp, err
}

func (ctrl *ApplicationController) processAppRefreshQueueItem() (processNext bool) {
	patchDuration := time.Duration(0) // time spent in doing patch/update calls
	setOpDuration := time.Duration(0) // time spent in doing Operation patch calls in autosync
	appKey, shutdown := ctrl.appRefreshQueue.Get()
	if shutdown {
		processNext = false
		return
	}
	processNext = true
	defer func() {
		if r := recover(); r != nil {
			log.Errorf("Recovered from panic: %+v\n%s", r, debug.Stack())
		}
		// We want to have app operation update happen after the sync, so there's no race condition
		// and app updates not proceeding. See https://github.com/argoproj/argo-cd/issues/18500.
		ctrl.appOperationQueue.AddRateLimited(appKey)
		ctrl.appRefreshQueue.Done(appKey)
	}()
	obj, exists, err := ctrl.appInformer.GetIndexer().GetByKey(appKey)
	if err != nil {
		log.Errorf("Failed to get application '%s' from informer index: %+v", appKey, err)
		return
	}
	if !exists {
		// This happens after app was deleted, but the work queue still had an entry for it.
		return
	}
	origApp, ok := obj.(*appv1.Application)
	if !ok {
		log.Warnf("Key '%s' in index is not an application", appKey)
		return
	}
	origApp = origApp.DeepCopy()
	needRefresh, refreshType, comparisonLevel := ctrl.needRefreshAppStatus(origApp, ctrl.statusRefreshTimeout, ctrl.statusHardRefreshTimeout)

	if !needRefresh {
		return
	}
	app := origApp.DeepCopy()
	logCtx := log.WithFields(applog.GetAppLogFields(app)).WithFields(log.Fields{
		"comparison-level": comparisonLevel,
		"dest-server":      origApp.Spec.Destination.Server,
		"dest-name":        origApp.Spec.Destination.Name,
		"dest-namespace":   origApp.Spec.Destination.Namespace,
	})

	startTime := time.Now()
	ts := stats.NewTimingStats()
	var destCluster *appv1.Cluster
	defer func() {
		reconcileDuration := time.Since(startTime)

		// We may or may not get to the point in the code where destCluster is set. Populate the dest_server label on a
		// best-effort basis.
		destServer := ""
		if destCluster != nil {
			destServer = destCluster.Server
		}
		ctrl.metricsServer.IncReconcile(origApp, destServer, reconcileDuration)
		for k, v := range ts.Timings() {
			logCtx = logCtx.WithField(k, v.Milliseconds())
		}
		logCtx.WithFields(log.Fields{
			"time_ms":  reconcileDuration.Milliseconds(),
			"patch_ms": patchDuration.Milliseconds(),
			"setop_ms": setOpDuration.Milliseconds(),
		}).Info("Reconciliation completed")
	}()

	if comparisonLevel == ComparisonWithNothing {
		// If the destination cluster is invalid, fallback to the normal reconciliation flow
		if destCluster, err = argo.GetDestinationCluster(context.Background(), app.Spec.Destination, ctrl.db); err == nil {
			managedResources := make([]*appv1.ResourceDiff, 0)
			if err := ctrl.cache.GetAppManagedResources(app.InstanceName(ctrl.namespace), &managedResources); err == nil {
				var tree *appv1.ApplicationTree
				if tree, err = ctrl.getResourceTree(destCluster, app, managedResources); err == nil {
					app.Status.Summary = tree.GetSummary(app)
					if err := ctrl.cache.SetAppResourcesTree(app.InstanceName(ctrl.namespace), tree); err != nil {
						logCtx.Errorf("Failed to cache resources tree: %v", err)
						return
					}
				}

				patchDuration = ctrl.persistAppStatus(origApp, &app.Status)
				return
			}
			logCtx.Warnf("Failed to get cached managed resources for tree reconciliation, fall back to full reconciliation")
		}
	}
	ts.AddCheckpoint("comparison_with_nothing_ms")

	project, hasErrors := ctrl.refreshAppConditions(app)
	ts.AddCheckpoint("refresh_app_conditions_ms")
	now := metav1.Now()
	if hasErrors {
		app.Status.Sync.Status = appv1.SyncStatusCodeUnknown
		app.Status.Health.Status = health.HealthStatusUnknown
		patchDuration = ctrl.persistAppStatus(origApp, &app.Status)

		if err := ctrl.cache.SetAppResourcesTree(app.InstanceName(ctrl.namespace), &appv1.ApplicationTree{}); err != nil {
			logCtx.Warnf("failed to set app resource tree: %v", err)
		}
		if err := ctrl.cache.SetAppManagedResources(app.InstanceName(ctrl.namespace), nil); err != nil {
			logCtx.Warnf("failed to set app managed resources tree: %v", err)
		}
		ts.AddCheckpoint("process_refresh_app_conditions_errors_ms")
		return
	}

	destCluster, err = argo.GetDestinationCluster(context.Background(), app.Spec.Destination, ctrl.db)
	if err != nil {
		logCtx.Errorf("Failed to get destination cluster: %v", err)
		// exit the reconciliation. ctrl.refreshAppConditions should have caught the error
		return
	}

	var localManifests []string
	if opState := app.Status.OperationState; opState != nil && opState.Operation.Sync != nil {
		localManifests = opState.Operation.Sync.Manifests
	}

	revisions := make([]string, 0)
	sources := make([]appv1.ApplicationSource, 0)

	hasMultipleSources := app.Spec.HasMultipleSources()

	// If we have multiple sources, we use all the sources under `sources` field and ignore source under `source` field.
	// else we use the source under the source field.
	if hasMultipleSources {
		for _, source := range app.Spec.Sources {
			// We do not perform any filtering of duplicate sources.
			// Argo CD will apply and update the resources generated from the sources automatically
			// based on the order in which manifests were generated
			sources = append(sources, source)
			revisions = append(revisions, source.TargetRevision)
		}
		if comparisonLevel == CompareWithRecent {
			revisions = app.Status.Sync.Revisions
		}
	} else {
		revision := app.Spec.GetSource().TargetRevision
		if comparisonLevel == CompareWithRecent {
			revision = app.Status.Sync.Revision
		}
		revisions = append(revisions, revision)
		sources = append(sources, app.Spec.GetSource())
	}

	compareResult, err := ctrl.appStateManager.CompareAppState(app, project, revisions, sources, refreshType == appv1.RefreshTypeHard, comparisonLevel == CompareWithLatestForceResolve, localManifests, hasMultipleSources)

	ts.AddCheckpoint("compare_app_state_ms")

	if stderrors.Is(err, ErrCompareStateRepo) {
		logCtx.Warnf("Ignoring temporary failed attempt to compare app state against repo: %v", err)
		return // short circuit if git error is encountered
	}

	for k, v := range compareResult.timings {
		logCtx = logCtx.WithField(k, v.Milliseconds())
	}

	ctrl.normalizeApplication(origApp, app)
	ts.AddCheckpoint("normalize_application_ms")

	tree, err := ctrl.setAppManagedResources(destCluster, app, compareResult)
	ts.AddCheckpoint("set_app_managed_resources_ms")
	if err != nil {
		logCtx.Errorf("Failed to cache app resources: %v", err)
	} else {
		app.Status.Summary = tree.GetSummary(app)
	}

	canSync, _ := project.Spec.SyncWindows.Matches(app).CanSync(false)
	if canSync {
		syncErrCond, opDuration := ctrl.autoSync(app, compareResult.syncStatus, compareResult.resources, compareResult.revisionsMayHaveChanges)
		setOpDuration = opDuration
		if syncErrCond != nil {
			app.Status.SetConditions(
				[]appv1.ApplicationCondition{*syncErrCond},
				map[appv1.ApplicationConditionType]bool{appv1.ApplicationConditionSyncError: true},
			)
		} else {
			app.Status.SetConditions(
				[]appv1.ApplicationCondition{},
				map[appv1.ApplicationConditionType]bool{appv1.ApplicationConditionSyncError: true},
			)
		}
	} else {
		logCtx.Info("Sync prevented by sync window")
	}
	ts.AddCheckpoint("auto_sync_ms")

	if app.Status.ReconciledAt == nil || comparisonLevel >= CompareWithLatest {
		app.Status.ReconciledAt = &now
	}
	app.Status.Sync = *compareResult.syncStatus
	app.Status.Health.Status = compareResult.healthStatus
	app.Status.Resources = compareResult.resources
	sort.Slice(app.Status.Resources, func(i, j int) bool {
		return resourceStatusKey(app.Status.Resources[i]) < resourceStatusKey(app.Status.Resources[j])
	})
	app.Status.SourceType = compareResult.appSourceType
	app.Status.SourceTypes = compareResult.appSourceTypes
	app.Status.ControllerNamespace = ctrl.namespace
	ts.AddCheckpoint("app_status_update_ms")
	patchDuration = ctrl.persistAppStatus(origApp, &app.Status)
	// This is a partly a duplicate of patch_ms, but more descriptive and allows to have measurement for the next step.
	ts.AddCheckpoint("persist_app_status_ms")
	if (compareResult.hasPostDeleteHooks != app.HasPostDeleteFinalizer() || compareResult.hasPostDeleteHooks != app.HasPostDeleteFinalizer("cleanup")) &&
		app.GetDeletionTimestamp() == nil {
		if compareResult.hasPostDeleteHooks {
			app.SetPostDeleteFinalizer()
			app.SetPostDeleteFinalizer("cleanup")
		} else {
			app.UnSetPostDeleteFinalizer()
			app.UnSetPostDeleteFinalizer("cleanup")
		}

		if err := ctrl.updateFinalizers(app); err != nil {
			logCtx.Errorf("Failed to update finalizers: %v", err)
		}
	}
	ts.AddCheckpoint("process_finalizers_ms")
	return
}

func (ctrl *ApplicationController) processAppHydrateQueueItem() (processNext bool) {
	appKey, shutdown := ctrl.appHydrateQueue.Get()
	if shutdown {
		processNext = false
		return
	}
	processNext = true
	defer func() {
		if r := recover(); r != nil {
			log.Errorf("Recovered from panic: %+v\n%s", r, debug.Stack())
		}
		ctrl.appHydrateQueue.Done(appKey)
	}()
	obj, exists, err := ctrl.appInformer.GetIndexer().GetByKey(appKey)
	if err != nil {
		log.Errorf("Failed to get application '%s' from informer index: %+v", appKey, err)
		return
	}
	if !exists {
		// This happens after app was deleted, but the work queue still had an entry for it.
		return
	}
	origApp, ok := obj.(*appv1.Application)
	if !ok {
		log.Warnf("Key '%s' in index is not an application", appKey)
		return
	}

	ctrl.hydrator.ProcessAppHydrateQueueItem(origApp)

	log.WithFields(applog.GetAppLogFields(origApp)).Debug("Successfully processed app hydrate queue item")
	return
}

func (ctrl *ApplicationController) processHydrationQueueItem() (processNext bool) {
	hydrationKey, shutdown := ctrl.hydrationQueue.Get()
	if shutdown {
		processNext = false
		return
	}
	processNext = true
	defer func() {
		if r := recover(); r != nil {
			log.Errorf("Recovered from panic: %+v\n%s", r, debug.Stack())
		}
		ctrl.hydrationQueue.Done(hydrationKey)
	}()

	logCtx := log.WithFields(log.Fields{
		"sourceRepoURL":        hydrationKey.SourceRepoURL,
		"sourceTargetRevision": hydrationKey.SourceTargetRevision,
		"destinationBranch":    hydrationKey.DestinationBranch,
	})

	logCtx.Debug("Processing hydration queue item")

	ctrl.hydrator.ProcessHydrationQueueItem(hydrationKey)

	logCtx.Debug("Successfully processed hydration queue item")
	return
}

func resourceStatusKey(res appv1.ResourceStatus) string {
	return strings.Join([]string{res.Group, res.Kind, res.Namespace, res.Name}, "/")
}

func currentSourceEqualsSyncedSource(app *appv1.Application) bool {
	if app.Spec.HasMultipleSources() {
		return app.Spec.Sources.Equals(app.Status.Sync.ComparedTo.Sources)
	}
	source := app.Spec.GetSource()
	return source.Equals(&app.Status.Sync.ComparedTo.Source)
}

// needRefreshAppStatus answers if application status needs to be refreshed.
// Returns true if application never been compared, has changed or comparison result has expired.
// Additionally, it returns whether full refresh was requested or not.
// If full refresh is requested then target and live state should be reconciled, else only live state tree should be updated.
func (ctrl *ApplicationController) needRefreshAppStatus(app *appv1.Application, statusRefreshTimeout, statusHardRefreshTimeout time.Duration) (bool, appv1.RefreshType, CompareWith) {
	logCtx := log.WithFields(applog.GetAppLogFields(app))
	var reason string
	compareWith := CompareWithLatest
	refreshType := appv1.RefreshTypeNormal

	softExpired := app.Status.ReconciledAt == nil || app.Status.ReconciledAt.Add(statusRefreshTimeout).Before(time.Now().UTC())
	hardExpired := (app.Status.ReconciledAt == nil || app.Status.ReconciledAt.Add(statusHardRefreshTimeout).Before(time.Now().UTC())) && statusHardRefreshTimeout.Seconds() != 0

	if requestedType, ok := app.IsRefreshRequested(); ok {
		compareWith = CompareWithLatestForceResolve
		// user requested app refresh.
		refreshType = requestedType
		reason = fmt.Sprintf("%s refresh requested", refreshType)
	} else {
		if !currentSourceEqualsSyncedSource(app) {
			reason = "spec.source differs"
			compareWith = CompareWithLatestForceResolve
			if app.Spec.HasMultipleSources() {
				reason = "at least one of the spec.sources differs"
			}
		} else if hardExpired || softExpired {
			// The commented line below mysteriously crashes if app.Status.ReconciledAt is nil
			// reason = fmt.Sprintf("comparison expired. reconciledAt: %v, expiry: %v", app.Status.ReconciledAt, statusRefreshTimeout)
			// TODO: find existing Golang bug or create a new one
			reconciledAtStr := "never"
			if app.Status.ReconciledAt != nil {
				reconciledAtStr = app.Status.ReconciledAt.String()
			}
			reason = fmt.Sprintf("comparison expired, requesting refresh. reconciledAt: %v, expiry: %v", reconciledAtStr, statusRefreshTimeout)
			if hardExpired {
				reason = fmt.Sprintf("comparison expired, requesting hard refresh. reconciledAt: %v, expiry: %v", reconciledAtStr, statusHardRefreshTimeout)
				refreshType = appv1.RefreshTypeHard
			}
		} else if !reflect.DeepEqual(app.Spec.Destination, app.Status.Sync.ComparedTo.Destination) {
			reason = "spec.destination differs"
		} else if app.HasChangedManagedNamespaceMetadata() {
			reason = "spec.syncPolicy.managedNamespaceMetadata differs"
		} else if !app.Spec.IgnoreDifferences.Equals(app.Status.Sync.ComparedTo.IgnoreDifferences) {
			reason = "spec.ignoreDifferences differs"
		} else if requested, level := ctrl.isRefreshRequested(app.QualifiedName()); requested {
			compareWith = level
			reason = "controller refresh requested"
		}
	}

	if reason != "" {
		logCtx.Infof("Refreshing app status (%s), level (%d)", reason, compareWith)
		return true, refreshType, compareWith
	}
	return false, refreshType, compareWith
}

func (ctrl *ApplicationController) refreshAppConditions(app *appv1.Application) (*appv1.AppProject, bool) {
	errorConditions := make([]appv1.ApplicationCondition, 0)
	proj, err := ctrl.getAppProj(app)
	if err != nil {
		errorConditions = append(errorConditions, ctrl.projectErrorToCondition(err, app))
	} else {
		specConditions, err := argo.ValidatePermissions(context.Background(), &app.Spec, proj, ctrl.db)
		if err != nil {
			errorConditions = append(errorConditions, appv1.ApplicationCondition{
				Type:    appv1.ApplicationConditionUnknownError,
				Message: err.Error(),
			})
		} else {
			errorConditions = append(errorConditions, specConditions...)
		}
	}
	app.Status.SetConditions(errorConditions, map[appv1.ApplicationConditionType]bool{
		appv1.ApplicationConditionInvalidSpecError: true,
		appv1.ApplicationConditionUnknownError:     true,
	})
	return proj, len(errorConditions) > 0
}

// normalizeApplication normalizes an application.spec and additionally persists updates if it changed
func (ctrl *ApplicationController) normalizeApplication(orig, app *appv1.Application) {
	app.Spec = *argo.NormalizeApplicationSpec(&app.Spec)
	logCtx := log.WithFields(applog.GetAppLogFields(app))

	patch, modified, err := diff.CreateTwoWayMergePatch(orig, app, appv1.Application{})

	if err != nil {
		logCtx.Errorf("error constructing app spec patch: %v", err)
	} else if modified {
		_, err := ctrl.PatchAppWithWriteBack(context.Background(), app.Name, app.Namespace, types.MergePatchType, patch, metav1.PatchOptions{})
		if err != nil {
			logCtx.Errorf("Error persisting normalized application spec: %v", err)
		} else {
			logCtx.Infof("Normalized app spec: %s", string(patch))
		}
	}
}

func createMergePatch(orig, newV any) ([]byte, bool, error) {
	origBytes, err := json.Marshal(orig)
	if err != nil {
		return nil, false, err
	}
	newBytes, err := json.Marshal(newV)
	if err != nil {
		return nil, false, err
	}
	patch, err := jsonpatch.CreateMergePatch(origBytes, newBytes)
	if err != nil {
		return nil, false, err
	}
	return patch, string(patch) != "{}", nil
}

// persistAppStatus persists updates to application status. If no changes were made, it is a no-op
func (ctrl *ApplicationController) persistAppStatus(orig *appv1.Application, newStatus *appv1.ApplicationStatus) (patchDuration time.Duration) {
	logCtx := log.WithFields(applog.GetAppLogFields(orig))
	if orig.Status.Sync.Status != newStatus.Sync.Status {
		message := fmt.Sprintf("Updated sync status: %s -> %s", orig.Status.Sync.Status, newStatus.Sync.Status)
		ctrl.logAppEvent(context.TODO(), orig, argo.EventInfo{Reason: argo.EventReasonResourceUpdated, Type: corev1.EventTypeNormal}, message)
	}
	if orig.Status.Health.Status != newStatus.Health.Status {
		// Update the last transition time to now. This should be the ONLY place in code where this is set, because it's
		// the only place that is reliably aware of the previous and updated health statuses.
		now := metav1.Now()
		newStatus.Health.LastTransitionTime = &now

		message := fmt.Sprintf("Updated health status: %s -> %s", orig.Status.Health.Status, newStatus.Health.Status)
		ctrl.logAppEvent(context.TODO(), orig, argo.EventInfo{Reason: argo.EventReasonResourceUpdated, Type: corev1.EventTypeNormal}, message)
	} else {
		// make sure the last transition time is the same and populated if the health is the same
		newStatus.Health.LastTransitionTime = orig.Status.Health.LastTransitionTime
	}
	var newAnnotations map[string]string
	if orig.GetAnnotations() != nil {
		newAnnotations = make(map[string]string)
		for k, v := range orig.GetAnnotations() {
			newAnnotations[k] = v
		}
		delete(newAnnotations, appv1.AnnotationKeyRefresh)
		delete(newAnnotations, appv1.AnnotationKeyHydrate)
	}
	patch, modified, err := createMergePatch(
		&appv1.Application{ObjectMeta: metav1.ObjectMeta{Annotations: orig.GetAnnotations()}, Status: orig.Status},
		&appv1.Application{ObjectMeta: metav1.ObjectMeta{Annotations: newAnnotations}, Status: *newStatus})
	if err != nil {
		logCtx.Errorf("Error constructing app status patch: %v", err)
		return
	}
	if !modified {
		logCtx.Infof("No status changes. Skipping patch")
		return
	}
	// calculate time for path call
	start := time.Now()
	defer func() {
		patchDuration = time.Since(start)
	}()
	_, err = ctrl.PatchAppWithWriteBack(context.Background(), orig.Name, orig.Namespace, types.MergePatchType, patch, metav1.PatchOptions{})
	if err != nil {
		logCtx.Warnf("Error updating application: %v", err)
	} else {
		logCtx.Infof("Update successful")
	}
	return patchDuration
}

// autoSync will initiate a sync operation for an application configured with automated sync
func (ctrl *ApplicationController) autoSync(app *appv1.Application, syncStatus *appv1.SyncStatus, resources []appv1.ResourceStatus, shouldCompareRevisions bool) (*appv1.ApplicationCondition, time.Duration) {
	logCtx := log.WithFields(applog.GetAppLogFields(app))
	ts := stats.NewTimingStats()
	defer func() {
		for k, v := range ts.Timings() {
			logCtx = logCtx.WithField(k, v.Milliseconds())
		}
		logCtx = logCtx.WithField("time_ms", time.Since(ts.StartTime).Milliseconds())
		logCtx.Debug("Finished auto sync")
	}()
	if app.Spec.SyncPolicy == nil || !app.Spec.SyncPolicy.IsAutomatedSyncEnabled() {
		return nil, 0
	}

	if app.Operation != nil {
		logCtx.Infof("Skipping auto-sync: another operation is in progress")
		return nil, 0
	}
	if app.DeletionTimestamp != nil && !app.DeletionTimestamp.IsZero() {
		logCtx.Infof("Skipping auto-sync: deletion in progress")
		return nil, 0
	}

	// Only perform auto-sync if we detect OutOfSync status. This is to prevent us from attempting
	// a sync when application is already in a Synced or Unknown state
	if syncStatus.Status != appv1.SyncStatusCodeOutOfSync {
		logCtx.Infof("Skipping auto-sync: application status is %s", syncStatus.Status)
		return nil, 0
	}

	if !app.Spec.SyncPolicy.Automated.Prune {
		requirePruneOnly := true
		for _, r := range resources {
			if r.Status != appv1.SyncStatusCodeSynced && !r.RequiresPruning {
				requirePruneOnly = false
				break
			}
		}
		if requirePruneOnly {
			logCtx.Infof("Skipping auto-sync: need to prune extra resources only but automated prune is disabled")
			return nil, 0
		}
	}

	source := ptr.To(app.Spec.GetSource())
	desiredRevisions := []string{syncStatus.Revision}
	if app.Spec.HasMultipleSources() {
		source = nil
		desiredRevisions = syncStatus.Revisions
	}

	op := appv1.Operation{
		Sync: &appv1.SyncOperation{
			Source:      source,
			Revision:    syncStatus.Revision,
			Prune:       app.Spec.SyncPolicy.Automated.Prune,
			SyncOptions: app.Spec.SyncPolicy.SyncOptions,
			Sources:     app.Spec.Sources,
			Revisions:   syncStatus.Revisions,
		},
		InitiatedBy: appv1.OperationInitiator{Automated: true},
		Retry:       appv1.RetryStrategy{Limit: 5},
	}
	if app.Spec.SyncPolicy.Retry != nil {
		op.Retry = *app.Spec.SyncPolicy.Retry
	}

	// It is possible for manifests to remain OutOfSync even after a sync/kubectl apply (e.g.
	// auto-sync with pruning disabled). We need to ensure that we do not keep Syncing an
	// application in an infinite loop. To detect this, we only attempt the Sync if the revision
	// and parameter overrides are different from our most recent sync operation.
	alreadyAttempted, lastAttemptedRevisions, lastAttemptedPhase := alreadyAttemptedSync(app, desiredRevisions, shouldCompareRevisions)
	ts.AddCheckpoint("already_attempted_sync_ms")
	if alreadyAttempted {
		if !lastAttemptedPhase.Successful() {
			logCtx.Warnf("Skipping auto-sync: failed previous sync attempt to %s and will not retry for %s", lastAttemptedRevisions, desiredRevisions)
			message := fmt.Sprintf("Failed last sync attempt to %s: %s", lastAttemptedRevisions, app.Status.OperationState.Message)
			return &appv1.ApplicationCondition{Type: appv1.ApplicationConditionSyncError, Message: message}, 0
		}
		if !app.Spec.SyncPolicy.Automated.SelfHeal {
			logCtx.Infof("Skipping auto-sync: most recent sync already to %s", desiredRevisions)
			return nil, 0
		}
		// Self heal will trigger a new sync operation when the desired state changes and cause the application to
		// be OutOfSync when it was previously synced Successfully. This means SelfHeal should only ever be attempted
		// when the revisions have not changed, and where the previous sync to these revision was successful

		// Only carry SelfHealAttemptsCount to be increased when the selfHealBackoffCooldown has not elapsed yet
		if !ctrl.selfHealBackoffCooldownElapsed(app) {
			if app.Status.OperationState != nil && app.Status.OperationState.Operation.Sync != nil {
				op.Sync.SelfHealAttemptsCount = app.Status.OperationState.Operation.Sync.SelfHealAttemptsCount
			}
		}

		if remainingTime := ctrl.selfHealRemainingBackoff(app, int(op.Sync.SelfHealAttemptsCount)); remainingTime > 0 {
			logCtx.Infof("Skipping auto-sync: already attempted sync to %s with timeout %v (retrying in %v)", lastAttemptedRevisions, ctrl.selfHealTimeout, remainingTime)
			ctrl.requestAppRefresh(app.QualifiedName(), CompareWithLatest.Pointer(), &remainingTime)
			return nil, 0
		}

		op.Sync.SelfHealAttemptsCount++
		for _, resource := range resources {
			if resource.Status != appv1.SyncStatusCodeSynced {
				op.Sync.Resources = append(op.Sync.Resources, appv1.SyncOperationResource{
					Kind:  resource.Kind,
					Group: resource.Group,
					Name:  resource.Name,
				})
			}
		}
	}
	ts.AddCheckpoint("already_attempted_check_ms")

	if app.Spec.SyncPolicy.Automated.Prune && !app.Spec.SyncPolicy.Automated.AllowEmpty {
		bAllNeedPrune := true
		for _, r := range resources {
			if !r.RequiresPruning {
				bAllNeedPrune = false
			}
		}
		if bAllNeedPrune {
			message := fmt.Sprintf("Skipping sync attempt to %s: auto-sync will wipe out all resources", desiredRevisions)
			logCtx.Warn(message)
			return &appv1.ApplicationCondition{Type: appv1.ApplicationConditionSyncError, Message: message}, 0
		}
	}

	appIf := ctrl.applicationClientset.ArgoprojV1alpha1().Applications(app.Namespace)
	ts.AddCheckpoint("get_applications_ms")
	start := time.Now()
	updatedApp, err := argo.SetAppOperation(appIf, app.Name, &op)
	ts.AddCheckpoint("set_app_operation_ms")
	setOpTime := time.Since(start)
	if err != nil {
		if stderrors.Is(err, argo.ErrAnotherOperationInProgress) {
			// skipping auto-sync because another operation is in progress and was not noticed due to stale data in informer
			// it is safe to skip auto-sync because it is already running
			logCtx.Warnf("Failed to initiate auto-sync to %s: %v", desiredRevisions, err)
			return nil, 0
		}

		logCtx.Errorf("Failed to initiate auto-sync to %s: %v", desiredRevisions, err)
		return &appv1.ApplicationCondition{Type: appv1.ApplicationConditionSyncError, Message: err.Error()}, setOpTime
	}
	ctrl.writeBackToInformer(updatedApp)
	ts.AddCheckpoint("write_back_to_informer_ms")

	message := fmt.Sprintf("Initiated automated sync to %s", desiredRevisions)
	ctrl.logAppEvent(context.TODO(), app, argo.EventInfo{Reason: argo.EventReasonOperationStarted, Type: corev1.EventTypeNormal}, message)
	logCtx.Info(message)
	return nil, setOpTime
}

// alreadyAttemptedSync returns whether the most recently synced revision(s) exactly match the given desiredRevisions
// and for the same application source. If the revision(s) have changed or the Application source configuration has been updated,
// it will return false, indicating that a new sync should be attempted.
// When newRevisionHasChanges is false, due to commits not having direct changes on the application, it will not compare the revision(s), but only the sources.
// It also returns the last synced revisions if any, and the result of that last sync operation.
func alreadyAttemptedSync(app *appv1.Application, desiredRevisions []string, newRevisionHasChanges bool) (bool, []string, synccommon.OperationPhase) {
	if app.Status.OperationState == nil {
		// The operation state may be removed when new operations are triggered
		return false, []string{}, ""
	}
	if app.Status.OperationState.SyncResult == nil {
		// If the sync has completed without result, it is very likely that an error happened
		// We don't want to resync with auto-sync indefinitely. We should have retried the configured amount of time already
		// In this case, a manual action to restore the app may be required
		log.WithFields(applog.GetAppLogFields(app)).Warn("Already attempted sync: sync does not have any results")
		return app.Status.OperationState.Phase.Completed(), []string{}, app.Status.OperationState.Phase
	}

	if newRevisionHasChanges {
		log.WithFields(applog.GetAppLogFields(app)).Infof("Already attempted sync: comparing synced revisions to %s", desiredRevisions)
		if app.Spec.HasMultipleSources() {
			if !reflect.DeepEqual(app.Status.OperationState.SyncResult.Revisions, desiredRevisions) {
				return false, app.Status.OperationState.SyncResult.Revisions, app.Status.OperationState.Phase
			}
		} else {
			if len(desiredRevisions) != 1 || app.Status.OperationState.SyncResult.Revision != desiredRevisions[0] {
				return false, []string{app.Status.OperationState.SyncResult.Revision}, app.Status.OperationState.Phase
			}
		}
	} else {
		log.WithFields(applog.GetAppLogFields(app)).Debugf("Already attempted sync: revisions %s have no changes", desiredRevisions)
	}

	log.WithFields(applog.GetAppLogFields(app)).Debug("Already attempted sync: comparing sources")
	if app.Spec.HasMultipleSources() {
		return reflect.DeepEqual(app.Spec.Sources, app.Status.OperationState.SyncResult.Sources), app.Status.OperationState.SyncResult.Revisions, app.Status.OperationState.Phase
	}
	return reflect.DeepEqual(app.Spec.GetSource(), app.Status.OperationState.SyncResult.Source), []string{app.Status.OperationState.SyncResult.Revision}, app.Status.OperationState.Phase
}

func (ctrl *ApplicationController) selfHealRemainingBackoff(app *appv1.Application, selfHealAttemptsCount int) time.Duration {
	if app.Status.OperationState == nil {
		return time.Duration(0)
	}

	var timeSinceOperation *time.Duration
	if app.Status.OperationState.FinishedAt != nil {
		timeSinceOperation = ptr.To(time.Since(app.Status.OperationState.FinishedAt.Time))
	}

	var retryAfter time.Duration
	if ctrl.selfHealBackoff == nil {
		if timeSinceOperation == nil {
			retryAfter = ctrl.selfHealTimeout
		} else {
			retryAfter = ctrl.selfHealTimeout - *timeSinceOperation
		}
	} else {
		backOff := *ctrl.selfHealBackoff
		backOff.Steps = selfHealAttemptsCount
		var delay time.Duration
		steps := backOff.Steps
		for i := 0; i < steps; i++ {
			delay = backOff.Step()
		}
		if timeSinceOperation == nil {
			retryAfter = delay
		} else {
			retryAfter = delay - *timeSinceOperation
		}
	}
	return retryAfter
}

// selfHealBackoffCooldownElapsed returns true when the last successful sync has occurred since longer
// than then self heal cooldown. This means that the application has been in sync for long enough to
// reset the self healing backoff to its initial state
func (ctrl *ApplicationController) selfHealBackoffCooldownElapsed(app *appv1.Application) bool {
	if app.Status.OperationState == nil || app.Status.OperationState.FinishedAt == nil {
		// Something is in progress, or about to be. In that case, selfHeal attempt should be zero anyway
		return true
	}

	timeSinceLastOperation := time.Since(app.Status.OperationState.FinishedAt.Time)
	return timeSinceLastOperation >= ctrl.selfHealBackoffCooldown && app.Status.OperationState.Phase.Successful()
}

// isAppNamespaceAllowed returns whether the application is allowed in the
// namespace it's residing in.
func (ctrl *ApplicationController) isAppNamespaceAllowed(app *appv1.Application) bool {
	return app.Namespace == ctrl.namespace || glob.MatchStringInList(ctrl.applicationNamespaces, app.Namespace, glob.REGEXP)
}

func (ctrl *ApplicationController) canProcessApp(obj any) bool {
	app, ok := obj.(*appv1.Application)
	if !ok {
		return false
	}

	// Only process given app if it exists in a watched namespace, or in the
	// control plane's namespace.
	if !ctrl.isAppNamespaceAllowed(app) {
		return false
	}

	if annotations := app.GetAnnotations(); annotations != nil {
		if skipVal, ok := annotations[common.AnnotationKeyAppSkipReconcile]; ok {
			logCtx := log.WithFields(applog.GetAppLogFields(app))
			if skipReconcile, err := strconv.ParseBool(skipVal); err == nil {
				if skipReconcile {
					logCtx.Debugf("Skipping Application reconcile based on annotation %s", common.AnnotationKeyAppSkipReconcile)
					return false
				}
			} else {
				logCtx.Debugf("Unable to determine if Application should skip reconcile based on annotation %s: %v", common.AnnotationKeyAppSkipReconcile, err)
			}
		}
	}

	destCluster, err := argo.GetDestinationCluster(context.Background(), app.Spec.Destination, ctrl.db)
	if err != nil {
		return ctrl.clusterSharding.IsManagedCluster(nil)
	}
	return ctrl.clusterSharding.IsManagedCluster(destCluster)
}

func (ctrl *ApplicationController) newApplicationInformerAndLister() (cache.SharedIndexInformer, applisters.ApplicationLister) {
	watchNamespace := ctrl.namespace
	// If we have at least one additional namespace configured, we need to
	// watch on them all.
	if len(ctrl.applicationNamespaces) > 0 {
		watchNamespace = ""
	}
	refreshTimeout := ctrl.statusRefreshTimeout
	if ctrl.statusHardRefreshTimeout.Seconds() != 0 && (ctrl.statusHardRefreshTimeout < ctrl.statusRefreshTimeout) {
		refreshTimeout = ctrl.statusHardRefreshTimeout
	}
	informer := cache.NewSharedIndexInformer(
		&cache.ListWatch{
			ListFunc: func(options metav1.ListOptions) (apiruntime.Object, error) {
				// We are only interested in apps that exist in namespaces the
				// user wants to be enabled.
				appList, err := ctrl.applicationClientset.ArgoprojV1alpha1().Applications(watchNamespace).List(context.TODO(), options)
				if err != nil {
					return nil, err
				}
				newItems := []appv1.Application{}
				for _, app := range appList.Items {
					if ctrl.isAppNamespaceAllowed(&app) {
						newItems = append(newItems, app)
					}
				}
				appList.Items = newItems
				return appList, nil
			},
			WatchFunc: func(options metav1.ListOptions) (watch.Interface, error) {
				return ctrl.applicationClientset.ArgoprojV1alpha1().Applications(watchNamespace).Watch(context.TODO(), options)
			},
		},
		&appv1.Application{},
		refreshTimeout,
		cache.Indexers{
			cache.NamespaceIndex: func(obj any) ([]string, error) {
				app, ok := obj.(*appv1.Application)
				if ok {
					// We only generally work with applications that are in one
					// the allowed namespaces.
					if ctrl.isAppNamespaceAllowed(app) {
						// If the application is not allowed to use the project,
						// log an error.
						if _, err := ctrl.getAppProj(app); err != nil {
							ctrl.setAppCondition(app, ctrl.projectErrorToCondition(err, app))
						} else if _, err = argo.GetDestinationCluster(context.Background(), app.Spec.Destination, ctrl.db); err != nil {
							ctrl.setAppCondition(app, appv1.ApplicationCondition{Type: appv1.ApplicationConditionInvalidSpecError, Message: err.Error()})
						}
					}
				}

				return cache.MetaNamespaceIndexFunc(obj)
			},
			orphanedIndex: func(obj any) (i []string, e error) {
				app, ok := obj.(*appv1.Application)
				if !ok {
					return nil, nil
				}

				if !ctrl.isAppNamespaceAllowed(app) {
					return nil, nil
				}

				proj, err := ctrl.getAppProj(app)
				if err != nil {
					return nil, nil
				}
				if proj.Spec.OrphanedResources != nil {
					return []string{app.Spec.Destination.Namespace}, nil
				}
				return nil, nil
			},
		},
	)
	lister := applisters.NewApplicationLister(informer.GetIndexer())
	_, err := informer.AddEventHandler(
		cache.ResourceEventHandlerFuncs{
			AddFunc: func(obj any) {
				if !ctrl.canProcessApp(obj) {
					return
				}
				key, err := cache.MetaNamespaceKeyFunc(obj)
				if err == nil {
					ctrl.appRefreshQueue.AddRateLimited(key)
				}
				newApp, newOK := obj.(*appv1.Application)
				if err == nil && newOK {
					ctrl.clusterSharding.AddApp(newApp)
				}
			},
			UpdateFunc: func(old, new any) {
				if !ctrl.canProcessApp(new) {
					return
				}

				key, err := cache.MetaNamespaceKeyFunc(new)
				if err != nil {
					return
				}

				var compareWith *CompareWith
				var delay *time.Duration

				oldApp, oldOK := old.(*appv1.Application)
				newApp, newOK := new.(*appv1.Application)
				if oldOK && newOK {
					if automatedSyncEnabled(oldApp, newApp) {
						log.WithFields(applog.GetAppLogFields(newApp)).Info("Enabled automated sync")
						compareWith = CompareWithLatest.Pointer()
					}
					if ctrl.statusRefreshJitter != 0 && oldApp.ResourceVersion == newApp.ResourceVersion {
						// Handler is refreshing the apps, add a random jitter to spread the load and avoid spikes
						jitter := time.Duration(float64(ctrl.statusRefreshJitter) * rand.Float64())
						delay = &jitter
					}
				}

				ctrl.requestAppRefresh(newApp.QualifiedName(), compareWith, delay)
				if !newOK || (delay != nil && *delay != time.Duration(0)) {
					ctrl.appOperationQueue.AddRateLimited(key)
				}
				if ctrl.hydrator != nil {
					ctrl.appHydrateQueue.AddRateLimited(newApp.QualifiedName())
				}
				ctrl.clusterSharding.UpdateApp(newApp)
			},
			DeleteFunc: func(obj any) {
				if !ctrl.canProcessApp(obj) {
					return
				}
				// IndexerInformer uses a delta queue, therefore for deletes we have to use this
				// key function.
				key, err := cache.DeletionHandlingMetaNamespaceKeyFunc(obj)
				if err == nil {
					// for deletes, we immediately add to the refresh queue
					ctrl.appRefreshQueue.Add(key)
				}
				delApp, delOK := obj.(*appv1.Application)
				if err == nil && delOK {
					ctrl.clusterSharding.DeleteApp(delApp)
				}
			},
		},
	)
	if err != nil {
		return nil, nil
	}
	return informer, lister
}

func (ctrl *ApplicationController) projectErrorToCondition(err error, app *appv1.Application) appv1.ApplicationCondition {
	var condition appv1.ApplicationCondition
	if apierrors.IsNotFound(err) {
		condition = appv1.ApplicationCondition{
			Type:    appv1.ApplicationConditionInvalidSpecError,
			Message: fmt.Sprintf("Application referencing project %s which does not exist", app.Spec.Project),
		}
	} else {
		condition = appv1.ApplicationCondition{Type: appv1.ApplicationConditionUnknownError, Message: err.Error()}
	}
	return condition
}

func (ctrl *ApplicationController) RegisterClusterSecretUpdater(ctx context.Context) {
	updater := NewClusterInfoUpdater(ctrl.stateCache, ctrl.db, ctrl.appLister.Applications(""), ctrl.cache, ctrl.clusterSharding.IsManagedCluster, ctrl.getAppProj, ctrl.namespace)
	go updater.Run(ctx)
}

func isOperationInProgress(app *appv1.Application) bool {
	return app.Status.OperationState != nil && !app.Status.OperationState.Phase.Completed()
}

// automatedSyncEnabled tests if an app went from auto-sync disabled to enabled.
// if it was toggled to be enabled, the informer handler will force a refresh
func automatedSyncEnabled(oldApp *appv1.Application, newApp *appv1.Application) bool {
	oldEnabled := false
	oldSelfHealEnabled := false
	if oldApp.Spec.SyncPolicy != nil && oldApp.Spec.SyncPolicy.IsAutomatedSyncEnabled() {
		oldEnabled = true
		oldSelfHealEnabled = oldApp.Spec.SyncPolicy.Automated.SelfHeal
	}

	newEnabled := false
	newSelfHealEnabled := false
	if newApp.Spec.SyncPolicy != nil && newApp.Spec.SyncPolicy.IsAutomatedSyncEnabled() {
		newEnabled = true
		newSelfHealEnabled = newApp.Spec.SyncPolicy.Automated.SelfHeal
	}
	if !oldEnabled && newEnabled {
		return true
	}
	if !oldSelfHealEnabled && newSelfHealEnabled {
		return true
	}
	// nothing changed
	return false
}

// toAppKey returns the application key from a given appName, that is, it will
// replace underscores with forward-slashes to become a <namespace>/<name>
// format. If the appName is an unqualified name (such as, "app"), it will use
// the controller's namespace in the key.
func (ctrl *ApplicationController) toAppKey(appName string) string {
	if !strings.Contains(appName, "_") && !strings.Contains(appName, "/") {
		return ctrl.namespace + "/" + appName
	} else if strings.Contains(appName, "/") {
		return appName
	}
	return strings.ReplaceAll(appName, "_", "/")
}

func (ctrl *ApplicationController) toAppQualifiedName(appName, appNamespace string) string {
	return fmt.Sprintf("%s/%s", appNamespace, appName)
}

func (ctrl *ApplicationController) getAppList(options metav1.ListOptions) (*appv1.ApplicationList, error) {
	watchNamespace := ctrl.namespace
	// If we have at least one additional namespace configured, we need to
	// watch on them all.
	if len(ctrl.applicationNamespaces) > 0 {
		watchNamespace = ""
	}

	appList, err := ctrl.applicationClientset.ArgoprojV1alpha1().Applications(watchNamespace).List(context.TODO(), options)
	if err != nil {
		return nil, err
	}
	newItems := []appv1.Application{}
	for _, app := range appList.Items {
		if ctrl.isAppNamespaceAllowed(&app) {
			newItems = append(newItems, app)
		}
	}
	appList.Items = newItems
	return appList, nil
}

func (ctrl *ApplicationController) logAppEvent(ctx context.Context, a *appv1.Application, eventInfo argo.EventInfo, message string) {
	eventLabels := argo.GetAppEventLabels(ctx, a, applisters.NewAppProjectLister(ctrl.projInformer.GetIndexer()), ctrl.namespace, ctrl.settingsMgr, ctrl.db)
	ctrl.auditLogger.LogAppEvent(a, eventInfo, message, "", eventLabels)
}

type ClusterFilterFunction func(c *appv1.Cluster, distributionFunction sharding.DistributionFunction) bool<|MERGE_RESOLUTION|>--- conflicted
+++ resolved
@@ -1424,23 +1424,12 @@
 				return
 			}
 
-<<<<<<< HEAD
 			// Remove the desired revisions if the sync failed and we are retrying. The latest revision from the source will be used.
 			extraMsg := ""
 			if state.Operation.Retry.Refresh {
 				extraMsg += " with latest revisions"
 				state.Operation.Sync.Revision = ""
 				state.Operation.Sync.Revisions = nil
-=======
-			if state.Operation.Retry.Refresh {
-				if app.Operation != nil && app.Operation.InitiatedBy.Automated {
-					logCtx.Infof("Refreshing the retry")
-					state.Operation.Sync.Revision = ""
-					state.Operation.Sync.Revisions = nil
-				} else {
-					logCtx.Infof("Not refreshing the retry during manual sync")
-				}
->>>>>>> 83176926
 			}
 
 			// Get rid of sync results and null out previous operation completion time
